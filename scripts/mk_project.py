--- conflicted
+++ resolved
@@ -73,18 +73,13 @@
     add_lib('ufbv_tactic', ['normal_forms', 'core_tactics', 'macros', 'smt_tactic', 'rewriter'], 'tactic/ufbv')
     add_lib('portfolio', ['smtlogic_tactics', 'ufbv_tactic', 'fpa_tactics', 'aig_tactic', 'fp',  'qe','sls_tactic', 'subpaving_tactic'], 'tactic/portfolio')
     add_lib('smtparser', ['portfolio'], 'parsers/smt')
-<<<<<<< HEAD
     add_lib('opt', ['smt', 'smtlogic_tactics', 'sls_tactic'], 'opt')
-    API_files = ['z3_api.h', 'z3_algebraic.h', 'z3_polynomial.h', 'z3_rcf.h']
-    add_lib('api', ['portfolio', 'user_plugin', 'smtparser', 'realclosure','interp','opt'],
-=======
 #    add_dll('foci2', ['util'], 'interp/foci2stub', 
 #            dll_name='foci2', 
 #            export_files=['foci2stub.cpp'])
 #    add_lib('interp', ['solver','foci2'])
     API_files = ['z3_api.h', 'z3_algebraic.h', 'z3_polynomial.h', 'z3_rcf.h', 'z3_interp.h']
-    add_lib('api', ['portfolio', 'user_plugin', 'smtparser', 'realclosure', 'interp'],
->>>>>>> 92166eb5
+    add_lib('api', ['portfolio', 'user_plugin', 'smtparser', 'realclosure', 'interp', 'opt'],
             includes2install=['z3.h', 'z3_v1.h', 'z3_macros.h'] + API_files)
     add_exe('shell', ['api', 'sat', 'extra_cmds','opt'], exe_name='z3')
     add_exe('test', ['api', 'fuzzing', 'simplex'], exe_name='test-z3', install=False)
