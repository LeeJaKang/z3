--- conflicted
+++ resolved
@@ -50,11 +50,7 @@
     add_lib('smt_params', ['ast', 'simplifier', 'pattern', 'bit_blaster'], 'smt/params')
     add_lib('proto_model', ['model', 'simplifier', 'smt_params'], 'smt/proto_model')
     add_lib('smt', ['bit_blaster', 'macros', 'normal_forms', 'cmd_context', 'proto_model',
-<<<<<<< HEAD
-                    'substitution', 'grobner', 'euclid', 'simplex', 'proof_checker', 'pattern', 'parser_util'])
-=======
-                    'substitution', 'grobner', 'euclid', 'proof_checker', 'pattern', 'parser_util', 'fpa'])
->>>>>>> fceaf97c
+                    'substitution', 'grobner', 'euclid', 'simplex', 'proof_checker', 'pattern', 'parser_util', 'fpa'])
     add_lib('user_plugin', ['smt'], 'smt/user_plugin')
     add_lib('bv_tactics', ['tactic', 'bit_blaster'], 'tactic/bv')
     add_lib('fuzzing', ['ast'], 'test/fuzzing')
