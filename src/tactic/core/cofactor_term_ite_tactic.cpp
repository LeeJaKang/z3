--- conflicted
+++ resolved
@@ -54,23 +54,11 @@
     void updt_params(params_ref const & p) override { m_params = p; m_elim_ite.updt_params(p); }
     void collect_param_descrs(param_descrs & r) override { m_elim_ite.collect_param_descrs(r); }
     
-<<<<<<< HEAD
     void  operator()(goal_ref const & g, goal_ref_buffer& result) override {
-=======
-    void operator()(goal_ref const & g,
-                    goal_ref_buffer & result,
-                    model_converter_ref & mc,
-                    proof_converter_ref & pc,
-                    expr_dependency_ref & core) override {
->>>>>>> fc719a5e
         SASSERT(g->is_well_sorted());
         fail_if_proof_generation("cofactor-term-ite", g);
         fail_if_unsat_core_generation("cofactor-term-ite", g);
         tactic_report report("cofactor-term-ite", *g);
-<<<<<<< HEAD
-=======
-        mc = nullptr; pc = nullptr; core = nullptr;
->>>>>>> fc719a5e
         process(*(g.get()));
         g->inc_depth();
         result.push_back(g.get());
