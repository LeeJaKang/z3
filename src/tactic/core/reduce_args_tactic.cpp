/*++
Copyright (c) 2012 Microsoft Corporation

Module Name:

    reduce_args_tactic.cpp

Abstract:

    Reduce the number of arguments in function applications.

Author:

    Leonardo (leonardo) 2012-02-19

Notes:

--*/
#include "tactic/tactical.h"
#include "util/cooperate.h"
#include "ast/ast_smt2_pp.h"
#include "ast/has_free_vars.h"
#include "util/map.h"
#include "ast/rewriter/rewriter_def.h"
#include "tactic/generic_model_converter.h"

/**
   \brief Reduce the number of arguments in function applications.

   Example, suppose we have a function f with 2 arguments. 
   There are 1000 applications of this function, but the first argument is always "a", "b" or "c".
   Thus, we replace the f(t1, t2)
   with 
      f_a(t2)   if   t1 = a
      f_b(t2)   if   t2 = b
      f_c(t2)   if   t2 = c

   Since f_a, f_b, f_c are new symbols, satisfiability is preserved.
   
   This transformation is very similar in spirit to the Ackermman's reduction. 

   This transformation should work in the following way:

   1- Create a mapping decl2arg_map from declarations to tuples of booleans, an entry [f -> (true, false, true)]
       means that f is a declaration with 3 arguments where the first and third arguments are always values.
   2- Traverse the formula and populate the mapping. 
        For each function application f(t1, ..., tn) do
          a) Create a boolean tuple (is_value(t1), ..., is_value(tn)) and do
             the logical-and with the tuple that is already in the mapping. If there is no such tuple
             in the mapping, we just add a new entry.

   If all entries are false-tuples, then there is nothing to be done. The transformation is not applicable.

   Now, we create a mapping decl2new_decl from (decl, val_1, ..., val_n) to decls. Note that, n may be different for each entry,
   but it is the same for the same declaration.
   For example, suppose we have [f -> (true, false, true)] in decl2arg_map, and applications f(1, a, 2), f(1, b, 2), f(1, b, 3), f(2, b, 3), f(2, c, 3) in the formula.
   Then, decl2arg_map would contain
        (f, 1, 2) -> f_1_2
        (f, 1, 3) -> f_1_3
        (f, 2, 3) -> f_2_3
   where f_1_2, f_1_3 and f_2_3 are new function symbols.
   Using the new map, we can replace the occurrences of f.
*/
class reduce_args_tactic : public tactic {
    struct     imp;
    imp *      m_imp;
public:
    reduce_args_tactic(ast_manager & m);

    tactic * translate(ast_manager & m) override {
        return alloc(reduce_args_tactic, m);
    }

    ~reduce_args_tactic() override;
    
<<<<<<< HEAD
    void operator()(goal_ref const & g, goal_ref_buffer & result) override;
=======
    void operator()(goal_ref const & g, goal_ref_buffer & result, model_converter_ref & mc, proof_converter_ref & pc, expr_dependency_ref & core) override;
>>>>>>> fc719a5e
    void cleanup() override;
};

tactic * mk_reduce_args_tactic(ast_manager & m, params_ref const & p) {
    return clean(alloc(reduce_args_tactic, m));
}

struct reduce_args_tactic::imp {
    ast_manager &            m_manager;
    bv_util                  m_bv;

    ast_manager & m() const { return m_manager; }
    
    imp(ast_manager & m):
        m_manager(m),
        m_bv(m) {
    }

    static bool is_var_plus_offset(ast_manager& m, bv_util& bv, expr* e, expr*& base) {
        expr *lhs, *rhs;
        if (bv.is_bv_add(e, lhs, rhs) && bv.is_numeral(lhs)) {
            base = rhs;
        } else {
            base = e;
        }
        return !has_free_vars(base);
    }

    static bool may_be_unique(ast_manager& m, bv_util& bv, expr* e, expr*& base) {
        base = nullptr;
        return m.is_unique_value(e) || is_var_plus_offset(m, bv, e, base);
    }

    static bool may_be_unique(ast_manager& m, bv_util& bv, expr* e) {
        expr* base;
        return may_be_unique(m, bv, e, base);
    }

    void checkpoint() { 
        if (m_manager.canceled())
            throw tactic_exception(m_manager.limit().get_cancel_msg());
        cooperate("reduce-args");
    }
    
    struct find_non_candidates_proc {
        ast_manager &              m_manager;
        bv_util &                  m_bv;
        obj_hashtable<func_decl> & m_non_cadidates;
        
        find_non_candidates_proc(ast_manager & m, bv_util & bv, obj_hashtable<func_decl> & non_cadidates):
            m_manager(m),
            m_bv(bv),
            m_non_cadidates(non_cadidates) {
        }
        
        void operator()(var * n) {}
        
        void operator()(quantifier * n) {}
        
        void operator()(app * n) {
            if (n->get_num_args() == 0)
                return; // ignore constants
            func_decl * d = n->get_decl();
            if (d->get_family_id() != null_family_id)
                return; // ignore interpreted symbols
            if (m_non_cadidates.contains(d))
                return; // it is already in the set.
            unsigned j    = n->get_num_args();        
            while (j > 0) {
                --j;
                if (may_be_unique(m_manager, m_bv, n->get_arg(j)))
                    return;
            }  
            m_non_cadidates.insert(d);
        }
    };

    /**
       \brief Populate the table non_cadidates with function declarations \c f
       such that there is a function application (f t1 ... tn) where t1 ... tn are not values.
    */
    void find_non_candidates(goal const & g, obj_hashtable<func_decl> & non_candidates) {
        non_candidates.reset();
        find_non_candidates_proc proc(m_manager, m_bv, non_candidates);
        expr_fast_mark1 visited;
        unsigned sz = g.size();
        for (unsigned i = 0; i < sz; i++) {
            checkpoint();
            quick_for_each_expr(proc, visited, g.form(i));
        }
        
        TRACE("reduce_args", tout << "non_candidates:\n";
              obj_hashtable<func_decl>::iterator it  = non_candidates.begin();
              obj_hashtable<func_decl>::iterator end = non_candidates.end();
              for (; it != end; ++it) {
                  func_decl * d = *it;
                  tout << d->get_name() << "\n";
              });
    }

    struct populate_decl2args_proc {
        ast_manager &                     m_manager;
        bv_util &                         m_bv;
        obj_hashtable<func_decl> &        m_non_cadidates;
        obj_map<func_decl, bit_vector> &  m_decl2args;    
        obj_map<func_decl, svector<expr*> > m_decl2base; // for args = base + offset

        populate_decl2args_proc(ast_manager & m, bv_util & bv, obj_hashtable<func_decl> & nc, obj_map<func_decl, bit_vector> & d):
            m_manager(m), m_bv(bv), m_non_cadidates(nc), m_decl2args(d) {}
        
        void operator()(var * n) {}
        void operator()(quantifier * n) {}
        void operator()(app * n) {
            if (n->get_num_args() == 0)
                return; // ignore constants
            func_decl * d = n->get_decl();
            if (d->get_family_id() != null_family_id)
                return; // ignore interpreted symbols
            if (m_non_cadidates.contains(d))
                return; // declaration is not a candidate
            unsigned j = n->get_num_args();
            obj_map<func_decl, bit_vector>::iterator it = m_decl2args.find_iterator(d);
            expr* base;
            if (it == m_decl2args.end()) {
                m_decl2args.insert(d, bit_vector());
                svector<expr*>& bases = m_decl2base.insert_if_not_there2(d, svector<expr*>())->get_data().m_value;
                bases.resize(j);
                it = m_decl2args.find_iterator(d);
                SASSERT(it != m_decl2args.end());
                it->m_value.reserve(j);
                while (j > 0) {
                    --j;
                    it->m_value.set(j, may_be_unique(m_manager, m_bv, n->get_arg(j), base));
                    bases[j] = base;
                }
            } else {
                svector<expr*>& bases = m_decl2base[d];
                SASSERT(j == it->m_value.size());                        
                while (j > 0) {
                    --j;
                    it->m_value.set(j, it->m_value.get(j) && may_be_unique(m_manager, m_bv, n->get_arg(j), base) && bases[j] == base);
                }
            }
        }
    };

    void populate_decl2args(goal const & g, 
                            obj_hashtable<func_decl> & non_candidates, 
                            obj_map<func_decl, bit_vector> & decl2args) {
        expr_fast_mark1 visited;
        decl2args.reset();
        populate_decl2args_proc proc(m_manager, m_bv, non_candidates, decl2args);
        unsigned sz = g.size();
        for (unsigned i = 0; i < sz; i++) {
            checkpoint();
            quick_for_each_expr(proc, visited, g.form(i));
        }
        
        // Remove all cases where the simplification is not applicable.
        ptr_buffer<func_decl> bad_decls;
        obj_map<func_decl, bit_vector>::iterator it  = decl2args.begin();
        obj_map<func_decl, bit_vector>::iterator end = decl2args.end();
        for (; it != end; it++) {
            bool is_zero = true;
            for (unsigned i = 0; i < it->m_value.size() && is_zero ; i++) {
                if (it->m_value.get(i)) 
                    is_zero = false;
            }
            if (is_zero) 
                bad_decls.push_back(it->m_key);
        }
    
        ptr_buffer<func_decl>::iterator it2  = bad_decls.begin();
        ptr_buffer<func_decl>::iterator end2 = bad_decls.end();
        for (; it2 != end2; ++it2)
            decl2args.erase(*it2);

        TRACE("reduce_args", tout << "decl2args:" << std::endl;
              for (obj_map<func_decl, bit_vector>::iterator it = decl2args.begin() ; it != decl2args.end() ; it++) {
                  tout << it->m_key->get_name() << ": ";
                  for (unsigned i = 0 ; i < it->m_value.size() ; i++)
                      tout << (it->m_value.get(i) ? "1" : "0");                            
                  tout << std::endl;
              });
    }

    struct arg2func_hash_proc {
        bit_vector const & m_bv;
        
        arg2func_hash_proc(bit_vector const & bv):m_bv(bv) {}
        unsigned operator()(app const * n) const {
            // compute the hash-code using only the arguments where m_bv is true.
            unsigned a = 0x9e3779b9;
            unsigned num_args = n->get_num_args();
            for (unsigned i = 0; i < num_args; i++) {
                if (!m_bv.get(i)) 
                    continue; // ignore argument
                a = hash_u_u(a, n->get_arg(i)->get_id());
            }
            return a;
        }
    };
     
    struct arg2func_eq_proc {
        bit_vector const & m_bv;
     
        arg2func_eq_proc(bit_vector const & bv):m_bv(bv) {}
        bool operator()(app const * n1, app const * n2) const {
            // compare only the arguments where m_bv is true
            SASSERT(n1->get_num_args() == n2->get_num_args());
            unsigned num_args = n1->get_num_args();
            for (unsigned i = 0; i < num_args; i++) {
                if (!m_bv.get(i)) 
                    continue; // ignore argument
                if (n1->get_arg(i) != n2->get_arg(i))
                    return false;
            }
            return true;
        }
    };

    typedef map<app *, func_decl *, arg2func_hash_proc, arg2func_eq_proc> arg2func;
    typedef obj_map<func_decl, arg2func *> decl2arg2func_map;

    struct reduce_args_ctx { 
        ast_manager &           m_manager;
        decl2arg2func_map       m_decl2arg2funcs;

        reduce_args_ctx(ast_manager & m): m_manager(m) {
        }
        
        ~reduce_args_ctx() {
            obj_map<func_decl, arg2func *>::iterator it  = m_decl2arg2funcs.begin();
            obj_map<func_decl, arg2func *>::iterator end = m_decl2arg2funcs.end();
            for (; it != end; ++it) {
                arg2func * map = it->m_value;
                arg2func::iterator it2  = map->begin();
                arg2func::iterator end2 = map->end();
                for (; it2 != end2; ++it2) {
                    m_manager.dec_ref(it2->m_key);
                    m_manager.dec_ref(it2->m_value);
                }
                dealloc(map);
            }
        }
    };
    
    struct reduce_args_rw_cfg : public default_rewriter_cfg {
        ast_manager &                    m;
        imp &                            m_owner;
        obj_map<func_decl, bit_vector> & m_decl2args;
        decl2arg2func_map &              m_decl2arg2funcs;
        
        reduce_args_rw_cfg(imp & owner, obj_map<func_decl, bit_vector> & decl2args, decl2arg2func_map & decl2arg2funcs):
            m(owner.m_manager),
            m_owner(owner),
            m_decl2args(decl2args),
            m_decl2arg2funcs(decl2arg2funcs) {
        }

        bool max_steps_exceeded(unsigned num_steps) const { 
            m_owner.checkpoint();
            return false;
        }
        
        br_status reduce_app(func_decl * f, unsigned num, expr * const * args, expr_ref & result, proof_ref & result_pr) {
            result_pr = nullptr;
            if (f->get_arity() == 0)
                return BR_FAILED; // ignore constants
            if (f->get_family_id() != null_family_id)
                return BR_FAILED; // ignore interpreted symbols
            obj_map<func_decl, bit_vector>::iterator it = m_decl2args.find_iterator(f);
            if (it == m_decl2args.end())
                return BR_FAILED;

            bit_vector & bv = it->m_value;
            arg2func *& map = m_decl2arg2funcs.insert_if_not_there2(f, 0)->get_data().m_value;
            if (!map) {
                map = alloc(arg2func, arg2func_hash_proc(bv), arg2func_eq_proc(bv));
            }

            app_ref tmp(m.mk_app(f, num, args), m);
            func_decl *& new_f = map->insert_if_not_there2(tmp, nullptr)->get_data().m_value;
            if (!new_f) {
                // create fresh symbol
                ptr_buffer<sort> domain;
                unsigned arity = f->get_arity();
                for (unsigned i = 0; i < arity; ++i) {
                    if (!bv.get(i))
                        domain.push_back(f->get_domain(i));
                }
                new_f = m.mk_fresh_func_decl(f->get_name(), symbol::null, domain.size(), domain.c_ptr(), f->get_range());
                m.inc_ref(tmp);
                m.inc_ref(new_f);
            }

            ptr_buffer<expr> new_args;
            for (unsigned i = 0; i < num; i++) {
                if (!bv.get(i))
                    new_args.push_back(args[i]);
            }
            result = m.mk_app(new_f, new_args.size(), new_args.c_ptr());
            return BR_DONE;
        }
    };

    struct reduce_args_rw : rewriter_tpl<reduce_args_rw_cfg> {
        reduce_args_rw_cfg m_cfg;
    public:
        reduce_args_rw(imp & owner, obj_map<func_decl, bit_vector> & decl2args, decl2arg2func_map & decl2arg2funcs):
            rewriter_tpl<reduce_args_rw_cfg>(owner.m_manager, false, m_cfg),
            m_cfg(owner, decl2args, decl2arg2funcs) {
        }
    };

    model_converter * mk_mc(obj_map<func_decl, bit_vector> & decl2args, decl2arg2func_map & decl2arg2funcs) {
        ptr_buffer<expr> new_args;
        var_ref_vector   new_vars(m_manager);
        ptr_buffer<expr> new_eqs;
<<<<<<< HEAD
        generic_model_converter * f_mc    = alloc(generic_model_converter, m_manager, "reduce_args");
        for (auto const& kv : decl2arg2funcs) {
            func_decl * f  = kv.m_key;
            arg2func * map = kv.m_value;
            expr * def     = 0;
=======
        extension_model_converter * e_mc = alloc(extension_model_converter, m_manager);
        filter_model_converter * f_mc    = alloc(filter_model_converter, m_manager);
        decl2arg2func_map::iterator it   = decl2arg2funcs.begin();
        decl2arg2func_map::iterator end  = decl2arg2funcs.end();
        for (; it != end; ++it) {
            func_decl * f  = it->m_key;
            arg2func * map = it->m_value;
            expr * def     = nullptr;
>>>>>>> fc719a5e
            SASSERT(decl2args.contains(f));
            bit_vector & bv = decl2args.find(f);
            new_vars.reset();
            new_args.reset();
            for (unsigned i = 0; i < f->get_arity(); i++) {
                new_vars.push_back(m_manager.mk_var(i, f->get_domain(i)));
                if (!bv.get(i))
                    new_args.push_back(new_vars.back());
            }
            arg2func::iterator it2  = map->begin();
            arg2func::iterator end2 = map->end();
            for (; it2 != end2; ++it2) {
                app * t = it2->m_key;
                func_decl * new_def = it2->m_value;
                f_mc->hide(new_def);
                SASSERT(new_def->get_arity() == new_args.size());
                app * new_t = m_manager.mk_app(new_def, new_args.size(), new_args.c_ptr());
                if (def == nullptr) {
                    def = new_t;
                }
                else {
                    new_eqs.reset();
                    for (unsigned i = 0; i < f->get_arity(); i++) {
                        if (bv.get(i))
                            new_eqs.push_back(m_manager.mk_eq(new_vars.get(i), t->get_arg(i)));
                    }
                    SASSERT(new_eqs.size() > 0);
                    expr * cond;
                    if (new_eqs.size() == 1)
                        cond = new_eqs[0];
                    else
                        cond = m_manager.mk_and(new_eqs.size(), new_eqs.c_ptr());
                    def = m_manager.mk_ite(cond, new_t, def);
                }
            }
            SASSERT(def);
            f_mc->add(f, def);
        }
        return f_mc;
    }

    void operator()(goal & g) {
        if (g.inconsistent())
            return;
        TRACE("reduce_args", g.display(tout););
        tactic_report report("reduce-args", g);
        obj_hashtable<func_decl> non_candidates;
        obj_map<func_decl, bit_vector> decl2args;
        find_non_candidates(g, non_candidates);
        populate_decl2args(g, non_candidates, decl2args);
        
        if (decl2args.empty())
            return;
        
        reduce_args_ctx ctx(m_manager);
        reduce_args_rw rw(*this, decl2args, ctx.m_decl2arg2funcs);
        
        unsigned sz = g.size();
        for (unsigned i = 0; i < sz; i++) {
            if (g.inconsistent())
                break;
            expr * f = g.form(i);
            expr_ref new_f(m_manager);
            rw(f, new_f);
            g.update(i, new_f);
        }

        report_tactic_progress(":reduced-funcs", decl2args.size());

        if (g.models_enabled())
            g.add(mk_mc(decl2args, ctx.m_decl2arg2funcs));

        TRACE("reduce_args", g.display(tout); if (g.mc()) g.mc()->display(tout););
    }
};

reduce_args_tactic::reduce_args_tactic(ast_manager & m) {
    m_imp = alloc(imp, m);
}

reduce_args_tactic::~reduce_args_tactic() {
    dealloc(m_imp);
}

void reduce_args_tactic::operator()(goal_ref const & g, 
                                    goal_ref_buffer & result) {
    SASSERT(g->is_well_sorted());
    fail_if_proof_generation("reduce-args", g);
    fail_if_unsat_core_generation("reduce-args", g);
<<<<<<< HEAD
    result.reset();
    m_imp->operator()(*(g.get()));
=======
    mc = nullptr; pc = nullptr; core = nullptr; result.reset();
    m_imp->operator()(*(g.get()), mc);
>>>>>>> fc719a5e
    g->inc_depth();
    result.push_back(g.get());
    SASSERT(g->is_well_sorted());
}

void reduce_args_tactic::cleanup() {
    ast_manager & m   = m_imp->m();
    m_imp->~imp();
    m_imp = new (m_imp) imp(m);
}
<|MERGE_RESOLUTION|>--- conflicted
+++ resolved
@@ -73,11 +73,7 @@
 
     ~reduce_args_tactic() override;
     
-<<<<<<< HEAD
     void operator()(goal_ref const & g, goal_ref_buffer & result) override;
-=======
-    void operator()(goal_ref const & g, goal_ref_buffer & result, model_converter_ref & mc, proof_converter_ref & pc, expr_dependency_ref & core) override;
->>>>>>> fc719a5e
     void cleanup() override;
 };
 
@@ -397,22 +393,11 @@
         ptr_buffer<expr> new_args;
         var_ref_vector   new_vars(m_manager);
         ptr_buffer<expr> new_eqs;
-<<<<<<< HEAD
         generic_model_converter * f_mc    = alloc(generic_model_converter, m_manager, "reduce_args");
         for (auto const& kv : decl2arg2funcs) {
             func_decl * f  = kv.m_key;
             arg2func * map = kv.m_value;
-            expr * def     = 0;
-=======
-        extension_model_converter * e_mc = alloc(extension_model_converter, m_manager);
-        filter_model_converter * f_mc    = alloc(filter_model_converter, m_manager);
-        decl2arg2func_map::iterator it   = decl2arg2funcs.begin();
-        decl2arg2func_map::iterator end  = decl2arg2funcs.end();
-        for (; it != end; ++it) {
-            func_decl * f  = it->m_key;
-            arg2func * map = it->m_value;
             expr * def     = nullptr;
->>>>>>> fc719a5e
             SASSERT(decl2args.contains(f));
             bit_vector & bv = decl2args.find(f);
             new_vars.reset();
@@ -502,13 +487,8 @@
     SASSERT(g->is_well_sorted());
     fail_if_proof_generation("reduce-args", g);
     fail_if_unsat_core_generation("reduce-args", g);
-<<<<<<< HEAD
     result.reset();
     m_imp->operator()(*(g.get()));
-=======
-    mc = nullptr; pc = nullptr; core = nullptr; result.reset();
-    m_imp->operator()(*(g.get()), mc);
->>>>>>> fc719a5e
     g->inc_depth();
     result.push_back(g.get());
     SASSERT(g->is_well_sorted());
