/*++
Copyright (c) 2011 Microsoft Corporation

Module Name:

    symmetry_reduce.cpp

Abstract:

    Add symmetry breaking predicates to goals.

Author:

    Nikolaj (nbjorner) 2011-05-31

Notes:

    This is a straight-forward and literal
    adaption of the algorithms proposed for veriT.

--*/
#include "tactic/tactical.h"
#include "ast/for_each_expr.h"
#include "util/map.h"
#include "ast/rewriter/expr_replacer.h"
#include "ast/rewriter/rewriter_def.h"
#include "ast/ast_pp.h"

class symmetry_reduce_tactic : public tactic {
    class imp;
    imp *  m_imp;
public:
    symmetry_reduce_tactic(ast_manager & m);

    tactic * translate(ast_manager & m) override {
        return alloc(symmetry_reduce_tactic, m);
    }
    
    ~symmetry_reduce_tactic() override;
    
<<<<<<< HEAD
    virtual void operator()(goal_ref const & g, 
                            goal_ref_buffer & result);
    virtual void cleanup();
=======
    void operator()(goal_ref const & g,
                    goal_ref_buffer & result,
                    model_converter_ref & mc,
                    proof_converter_ref & pc,
                    expr_dependency_ref & core) override;
    void cleanup() override;
>>>>>>> fc719a5e
};

class ac_rewriter {
    ast_manager& m_manager;
public:
    ac_rewriter(ast_manager& m): m_manager(m) {}

    br_status mk_app_core(func_decl * f, unsigned num_args, expr * const * args, expr_ref & result) {
        if ((f->is_associative() && f->is_commutative()) ||
            m_manager.is_distinct(f)) {
            ptr_buffer<expr> buffer;
            buffer.append(num_args, args);
            std::sort(buffer.begin(), buffer.end(), ast_lt_proc());
            bool change = false;
            for (unsigned i = 0; !change && i < num_args; ++i) {
                change = (args[i] != buffer[i]);
            }
            if (change) {
                result = m().mk_app(f, num_args, buffer.begin());
                return BR_DONE;
            }
        }
        else if (f->is_commutative() && num_args == 2 && args[0]->get_id() > args[1]->get_id()) {
            expr* args2[2] = { args[1], args[0] };
            result = m().mk_app(f, num_args, args2);
            return BR_DONE;
        }
        return BR_FAILED;
    }

    void mk_app(func_decl * f, unsigned num_args, expr * const * args, expr_ref & result) {
        if (mk_app_core(f, num_args, args, result) == BR_FAILED)
            result = m().mk_app(f, num_args, args);
    }
private:
    ast_manager& m() const { return m_manager; }
};


struct ac_rewriter_cfg : public default_rewriter_cfg {
    ac_rewriter m_r;
    bool rewrite_patterns() const { return false; }
    bool flat_assoc(func_decl * f) const { return false; }
    br_status reduce_app(func_decl * f, unsigned num, expr * const * args, expr_ref & result, proof_ref & result_pr) {
        result_pr = nullptr;
        return m_r.mk_app_core(f, num, args, result);
    }
    ac_rewriter_cfg(ast_manager & m):m_r(m) {}
};

class ac_rewriter_star : public rewriter_tpl<ac_rewriter_cfg> {
    ac_rewriter_cfg m_cfg;
public:
    ac_rewriter_star(ast_manager & m):
        rewriter_tpl<ac_rewriter_cfg>(m, false, m_cfg),
        m_cfg(m) {}
};

template class rewriter_tpl<ac_rewriter_cfg>;

class symmetry_reduce_tactic::imp {
    typedef ptr_vector<app>     permutation;
    typedef vector<permutation> permutations;
    typedef ptr_vector<app>     term_set;
    typedef obj_map<app, unsigned> app_map;
    typedef u_map<ptr_vector<app> > inv_app_map;
    ast_manager&                m_manager;
    ac_rewriter_star            m_rewriter;
    scoped_ptr<expr_replacer>   m_replace;
    
    ast_manager& m() const { return m_manager; }
public:
    imp(ast_manager& m) : m_manager(m), m_rewriter(m) {
        m_replace = mk_default_expr_replacer(m);
    }

    ~imp() {}

    void operator()(goal & g) {
        if (g.inconsistent())
            return;
        tactic_report report("symmetry-reduce", g);
        vector<ptr_vector<app> > P;    
        expr_ref fml(m());
        to_formula(g, fml);
        app_map occs;
        compute_occurrences(fml, occs);
        find_candidate_permutations(fml, occs, P);
        if (P.empty()) {
            return;
        }
        term_set T, cts;        
        unsigned num_sym_break_preds = 0;
        for (unsigned i = 0; i < P.size(); ++i) {
            term_set& consts = P[i];
            if (invariant_by_permutations(fml, consts)) {
                cts.reset();
                select_terms(fml, consts, T);
                while (!T.empty() && cts.size() < consts.size()) {
                    app* t = select_most_promising_term(fml, T, cts, consts, occs);
                    T.erase(t);                    
                    compute_used_in(t, cts, consts);
                    app* c = select_const(consts, cts);
                    if (!c) break;
                    cts.push_back(c);
                    expr* mem = mk_member(t, cts);
                    g.assert_expr(mem); 
                    num_sym_break_preds++;
                    TRACE("symmetry_reduce", tout << "member predicate: " << mk_pp(mem, m()) << "\n";);
                    fml = m().mk_and(fml.get(), mem);
                    normalize(fml);
                }
            }
        }
        report_tactic_progress(":num-symmetry-breaking ", num_sym_break_preds);
    }

private:
    void to_formula(goal const & g, expr_ref& fml) {
        ptr_vector<expr> conjs;
        for (unsigned i = 0; i < g.size(); ++i) {
            conjs.push_back(g.form(i));
        }
        fml = m().mk_and(conjs.size(), conjs.c_ptr());
        normalize(fml);
    }

    // find candidate permutations
    void find_candidate_permutations(expr* fml, app_map const& occs, permutations& P) {
        app_map coloring;
        app_map depth;
        inv_app_map inv_color;
        unsigned num_occs = 0;
        compute_sort_colors(fml, coloring);
        compute_max_depth(fml, depth);
        merge_colors(occs, coloring);        
        merge_colors(depth, coloring);     
        // compute_siblings(fml, coloring);
        compute_inv_app(coloring, inv_color);
        
        inv_app_map::iterator it = inv_color.begin(), end = inv_color.end();
        for (; it != end; ++it) {
            if (it->m_value.size() < 2) {
                continue;
            }
            VERIFY(occs.find(it->m_value[0], num_occs));
            if (num_occs < 2) {
                continue;
            }
            bool is_const = true;
            for (unsigned j = 0; is_const && j < it->m_value.size(); ++j) {
                is_const = it->m_value[j]->get_num_args() == 0;
            }
            if (!is_const) {
                continue;
            }
            P.push_back(it->m_value);
            TRACE("symmetry_reduce",
                for (unsigned i = 0; i < it->m_value.size(); ++i) {
                    tout << mk_pp(it->m_value[i], m()) << " ";
                }
            tout << "\n";);
        }
    }

    //
    // refine coloring by taking most specific generalization.
    // a |-> c1, b |-> c2 <c1,c2> |-> c
    // 
    struct u_pair {
        unsigned m_first;
        unsigned m_second;
        u_pair(unsigned f, unsigned s) : m_first(f), m_second(s) {}
        u_pair(): m_first(0), m_second(0) {}

        struct hash {
            unsigned operator()(u_pair const& p) const {
                return mk_mix(p.m_first, p.m_second, 23);
            }
        };
        struct eq {
            bool operator()(u_pair const& p, u_pair const& q) const {
                return p.m_first == q.m_first && p.m_second == q.m_second;
            }
        };
    };
    typedef map<u_pair, unsigned, u_pair::hash, u_pair::eq> pair_map;
    bool merge_colors(app_map const& colors1, app_map& colors2) {
        pair_map recolor;
        unsigned num_colors = 0, v1 = 0, v2 = 0, w = 0, old_max = 0;
        app_map::iterator it = colors2.begin(), end = colors2.end();
        for (; it != end; ++it) {
            app* a = it->m_key;
            v1 = it->m_value;
            VERIFY(colors1.find(a, v2));
            if (recolor.find(u_pair(v1, v2), w)) {
                it->m_value = w;
            }
            else {
                it->m_value = num_colors;
                recolor.insert(u_pair(v1, v2), num_colors++);
            }
            if (v1 > old_max) old_max = v1;
        }
        return num_colors > old_max + 1;
    }

    class sort_colors {
        ast_manager& m_manager;
        app_map& m_app2sortid;
        obj_map<sort,unsigned>  m_sort2id;
        unsigned m_max_id;

    public:
        sort_colors(ast_manager& m, app_map& app2sort): 
          m_manager(m), m_app2sortid(app2sort), m_max_id(0) {}

        void operator()(app* n) {
            sort* s = m_manager.get_sort(n);
            unsigned id;
            if (!m_sort2id.find(s, id)) {
                id = m_max_id++;
                m_sort2id.insert(s, id);
            }
            m_app2sortid.insert(n, id);
        }
        void operator()(quantifier * n) {}
        void operator()(var * n) {}
    };

    void compute_sort_colors(expr* fml, app_map& app2sortId) {
        app2sortId.reset();
        sort_colors sc(m(), app2sortId);
        for_each_expr(sc, fml);
    }

    void compute_inv_app(app_map const& map, inv_app_map& inv_map) {
        app_map::iterator it = map.begin(), end = map.end();
        for (; it != end; ++it) {
            app* t = it->m_key;
            unsigned n = it->m_value;
            if (is_uninterpreted(t)) {
                inv_app_map::entry* e = inv_map.insert_if_not_there2(n, ptr_vector<app>());
                e->get_data().m_value.push_back(t);
            }
        }
    }
    bool is_uninterpreted(app* t) const {
        return t->get_family_id() == null_family_id;
    }

    // compute maximal depth of terms.
    void compute_max_depth(expr* e, app_map& depth) {
        ptr_vector<expr> todo;
        unsigned_vector  depths;
        unsigned d, d1;
        todo.push_back(e);
        depths.push_back(0);
        while (!todo.empty()) {
            e = todo.back();
            d = depths.back();
            todo.pop_back();
            depths.pop_back();
            if (is_var(e)) {
                // nothing
            }
            else if (is_quantifier(e)) {
                todo.push_back(to_quantifier(e)->get_expr());
                depths.push_back(d+1);
            }
            else if (is_app(e)) {
                app* a = to_app(e);
                if (depth.find(a, d1) && d <= d1) {
                    continue;
                }
                depth.insert(a, d);                
                ++d;
                for (unsigned i = 0; i < a->get_num_args(); ++i) {
                    todo.push_back(a->get_arg(i));
                    depths.push_back(d);
                }
            }
            else {
                UNREACHABLE();
            }

        }
    }

    // color nodes according to the function symbols they appear in
    typedef obj_hashtable<func_decl> fun_set;
    typedef obj_map<app, fun_set*> app_parents;

    class parents {
        app_parents m_use_funs;        
    public:
        parents() {}

        app_parents const& get_parents() { return m_use_funs; }

        void operator()(app* n) {
            func_decl* f;
            unsigned sz = n->get_num_args();
            for (unsigned i = 0; i < sz; ++i) {
                expr* e = n->get_arg(i);
                if (is_app(e)) {
                    app_parents::obj_map_entry* entry = m_use_funs.insert_if_not_there2(to_app(e), 0);
                    if (!entry->get_data().m_value) entry->get_data().m_value = alloc(fun_set);
                    entry->get_data().m_value->insert(f); 
                }
            }
        }
        void operator()(quantifier *n) {}
        void operator()(var* n) {}
    };
    void compute_parents(expr* e, app_map& parents) {
    }

    typedef hashtable<unsigned, u_hash, u_eq> uint_set;
    typedef obj_map<app, uint_set*> app_siblings;;

    class siblings {
        app_map const& m_colors;
        app_siblings m_sibs;
    public:
        siblings(app_map const& colors): m_colors(colors) {}

        app_siblings const& get() { return m_sibs; }
        void operator()(app* n) {
            unsigned sz = n->get_num_args();
            for (unsigned i = 0; i < sz; ++i) {
                expr* e = n->get_arg(i);
                if (!is_app(e)) continue;
                app_siblings::obj_map_entry* entry = m_sibs.insert_if_not_there2(to_app(e), 0);
                if (!entry->get_data().get_value()) entry->get_data().m_value = alloc(uint_set);
                for (unsigned j = 0; j < sz; ++j) {
                    expr* f = n->get_arg(j);
                    if (is_app(f) && i != j) {
                        unsigned c1 = 0;
                        m_colors.find(to_app(f), c1);
                        entry->get_data().m_value->insert(c1);
                    }
                }
            }
        }
        void operator()(quantifier *n) {}
        void operator()(var* n) {}        
    };
    // refine coloring by taking colors of siblings into account.
    bool compute_siblings_rec(expr* e, app_map& colors) {
        siblings sibs(colors);
        app_map colors1;
        for_each_expr(sibs, e);
        app_siblings const& s = sibs.get();
        app_siblings::iterator it = s.begin(), end = s.end();
        for (; it != end; ++it) {
            app* a = it->m_key;
            uint_set* set = it->m_value;
            uint_set::iterator it2 = set->begin(), end2 = set->end();
            unsigned c = 0;
            for(; it2 != end2; ++it2) {
                c += 1 + *it2;
            }
            colors1.insert(a, c);
            dealloc(set);
        }
        if (is_app(e)) {
            colors1.insert(to_app(e), 0);
        }
        return merge_colors(colors1, colors);
    }
    void compute_siblings(expr* fml, app_map& colors) {
        while(compute_siblings_rec(fml, colors));
    }

    // check if assertion set is invariant under the current permutation
    bool invariant_by_permutations(expr* fml, permutation& p) {

        SASSERT(p.size() >= 2);
        bool result = check_swap(fml, p[0], p[1]) && check_cycle(fml, p);
        TRACE("symmetry_reduce", 
              if (result) {
                  tout << "Symmetric: ";
              }
              else {
                  tout << "Not symmetric: ";
              }
              for (unsigned i = 0; i < p.size(); ++i) {
                  tout << mk_pp(p[i], m()) << " ";
              }
              tout << "\n";);
        return result;
    }

    bool check_swap(expr* fml, app* t1, app* t2) {
        expr_substitution sub(m());
        sub.insert(t1, t2);
        sub.insert(t2, t1);
        m_replace->set_substitution(&sub);
        return check_substitution(fml);
    }

    bool check_cycle(expr* fml, permutation& p) {
        expr_substitution sub(m());
        for (unsigned i = 0; i + 1 < p.size(); ++i) {
            sub.insert(p[i], p[i+1]);
        }
        sub.insert(p[p.size()-1], p[0]);
        m_replace->set_substitution(&sub);
        return check_substitution(fml);
    }

    bool check_substitution(expr* t) {
        expr_ref r(m());
        (*m_replace)(t, r);
        normalize(r);
        return t == r.get();
    }

    void normalize(expr_ref& r) {
        proof_ref pr(m());
        expr_ref  result(m());
        m_rewriter(r.get(), result, pr);
        r = result;
    }

    // select terms that are range restricted by set p.
    void select_terms(expr* fml, term_set const& p, term_set& T) {
        T.reset();
        ptr_vector<expr> todo;
        todo.push_back(fml);
        app* t = nullptr;
        while (!todo.empty()) {
            fml = todo.back();
            todo.pop_back();
            if (m().is_and(fml)) {
                todo.append(to_app(fml)->get_num_args(), to_app(fml)->get_args());               
            }
            else if (is_range_restriction(fml, p, t)) {
                T.push_back(t);
            }
        }
    }
    bool is_range_restriction(expr* form, term_set const& C, app*& t) {
        if (!m().is_or(form)) return false;
        unsigned sz = to_app(form)->get_num_args();
        t = nullptr;
        for (unsigned i = 0; i < sz; ++i) {
            expr* e = to_app(form)->get_arg(i);
            expr* e1, *e2;
            if (!m().is_eq(e, e1, e2)) return false;
            if (!is_app(e1) || !is_app(e2)) return false;
            app* a1 = to_app(e1), *a2 = to_app(e2);
            if (C.contains(a1) && (t == nullptr || t == a2)) {
                t = a2;
            }
            else if (C.contains(a2) && (t == nullptr || t == a1)) {
                t = a1;
            }
            else {
                return false;
            }
        }
        return t != nullptr;
    }


    // select the most promising term among T.
    // terms with the largest number of occurrences have higher weight.
    // terms that have fewest terms among C as subterms are preferred.
    
    class num_occurrences {
        app_map& m_occs;
    public:
        num_occurrences(app_map& occs): m_occs(occs) {}
        void operator()(app* n) {
            app_map::obj_map_entry* e;
            m_occs.insert_if_not_there2(n, 0);
            unsigned sz = n->get_num_args();
            for (unsigned i = 0; i < sz; ++i) {
                expr* arg = n->get_arg(i);
                if (is_app(arg)) {
                    e = m_occs.insert_if_not_there2(to_app(arg), 0);
                    e->get_data().m_value++;
                }
            }
        }
        void operator()(quantifier * n) {}
        void operator()(var * n) {}
    };
    void compute_occurrences(expr* fml, app_map& occs) {
        occs.reset();
        num_occurrences num_occ(occs);
        for_each_expr(num_occ, fml);
    }

    app* select_most_promising_term(
        expr* fml, term_set const& T, 
        term_set& cts, term_set const& consts, app_map const& occs) {
        SASSERT(!T.empty());
        app* t = T[0];
        unsigned weight = 0, weight1 = 0;
        VERIFY(occs.find(t, weight));
        unsigned cts_delta = compute_cts_delta(t, cts, consts);
        TRACE("symmetry_reduce", tout << mk_pp(t, m()) << " " << weight << " " << cts_delta << "\n";);
        for (unsigned i = 1; i < T.size(); ++i) {
            app* t1 = T[i];
            VERIFY(occs.find(t1, weight1));
            if (weight1 < weight && t->get_num_args() <= t1->get_num_args()) {
                continue;
            }
            unsigned cts_delta1 = compute_cts_delta(t1, cts, consts);
            TRACE("symmetry_reduce", tout << mk_pp(t1, m()) << " " << weight1 << " " << cts_delta1 << "\n";);
            if ((t->get_num_args() == t1->get_num_args() && (weight1 > weight || cts_delta1 < cts_delta)) || 
                t->get_num_args() > t1->get_num_args()) {
                cts_delta = cts_delta1;
                weight = weight1;
                t = t1;
            }
        }        
        return t;
    }

    // add to cts subterms of t that are members of consts.
    class member_of {
        term_set const& m_S;
        term_set&       m_r;
    public:
        member_of(term_set const& S, term_set& r) : m_S(S), m_r(r) {}
        void operator()(app* n) {
            if (m_S.contains(n) && !m_r.contains(n)) {
                m_r.push_back(n);
            }
        }
        void operator()(quantifier * n) {}
        void operator()(var * n) {}
    };
    void compute_used_in(app* t, term_set& cts, term_set const& consts) {
        member_of mem(consts, cts);
        for_each_expr(mem, t);
        TRACE("symmetry_reduce",
              tout << "Term: " << mk_pp(t, m()) << "\n";
              tout << "Support set: ";
              for (unsigned i = 0; i < consts.size(); ++i) {
                  tout << mk_pp(consts[i], m()) << " ";
              }
              tout << "\n";
              tout << "Constants: ";
              for (unsigned i = 0; i < cts.size(); ++i) {
                  tout << mk_pp(cts[i], m()) << " ";
              }
              tout << "\n";
              );
    }

    unsigned compute_cts_delta(app* t, term_set& cts, term_set const& consts) {
        unsigned cts_size = cts.size();
        if (cts_size == consts.size()) {
            return 0;
        }
        compute_used_in(t, cts, consts);
        unsigned cts_delta = cts.size() - cts_size;
        cts.resize(cts_size);
        return cts_delta;
    }

    // select element in A not in B
    app* select_const(term_set const& A, term_set const& B) {
        unsigned j;
        for (j = 0; j < A.size() && B.contains(A[j]); ++j);
        return (j == A.size())?0:A[j];
    }

    app* mk_member(app* t, term_set const& C) {
        expr_ref_vector eqs(m());
        for (unsigned i = 0; i < C.size(); ++i) {
            eqs.push_back(m().mk_eq(t, C[i]));
        }
        return m().mk_or(eqs.size(), eqs.c_ptr());
    }
};

symmetry_reduce_tactic::symmetry_reduce_tactic(ast_manager & m) {
    m_imp = alloc(imp, m);
}

symmetry_reduce_tactic::~symmetry_reduce_tactic() {
    dealloc(m_imp);
}
    
void symmetry_reduce_tactic::operator()(goal_ref const & g, 
                                        goal_ref_buffer & result) {
    fail_if_proof_generation("symmetry_reduce", g);
    fail_if_unsat_core_generation("symmetry_reduce", g);
<<<<<<< HEAD
    result.reset();
=======
    mc = nullptr; pc = nullptr; core = nullptr; result.reset();
>>>>>>> fc719a5e
    (*m_imp)(*(g.get()));
    g->inc_depth();
    result.push_back(g.get());
}

void symmetry_reduce_tactic::cleanup() {
    // no-op.
}

tactic * mk_symmetry_reduce_tactic(ast_manager & m, params_ref const & p) {
    return alloc(symmetry_reduce_tactic, m);
}<|MERGE_RESOLUTION|>--- conflicted
+++ resolved
@@ -38,18 +38,9 @@
     
     ~symmetry_reduce_tactic() override;
     
-<<<<<<< HEAD
-    virtual void operator()(goal_ref const & g, 
-                            goal_ref_buffer & result);
-    virtual void cleanup();
-=======
-    void operator()(goal_ref const & g,
-                    goal_ref_buffer & result,
-                    model_converter_ref & mc,
-                    proof_converter_ref & pc,
-                    expr_dependency_ref & core) override;
-    void cleanup() override;
->>>>>>> fc719a5e
+    void operator()(goal_ref const & g, 
+                    goal_ref_buffer & result) override;
+    virtual void cleanup() override;
 };
 
 class ac_rewriter {
@@ -644,11 +635,7 @@
                                         goal_ref_buffer & result) {
     fail_if_proof_generation("symmetry_reduce", g);
     fail_if_unsat_core_generation("symmetry_reduce", g);
-<<<<<<< HEAD
     result.reset();
-=======
-    mc = nullptr; pc = nullptr; core = nullptr; result.reset();
->>>>>>> fc719a5e
     (*m_imp)(*(g.get()));
     g->inc_depth();
     result.push_back(g.get());
