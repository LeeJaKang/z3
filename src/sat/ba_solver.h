--- conflicted
+++ resolved
@@ -448,12 +448,9 @@
         virtual void pop_reinit();
         virtual void gc(); 
         virtual double get_reward(literal l, ext_justification_idx idx, literal_occs_fun& occs) const;
-<<<<<<< HEAD
         virtual bool is_extended_binary(ext_justification_idx idx, literal_vector & r);
-=======
         virtual void init_use_list(ext_use_list& ul);
         virtual bool is_blocked(literal l, ext_constraint_idx idx);
->>>>>>> b1090f43
 
         ptr_vector<constraint> const & constraints() const { return m_constraints; }
 
