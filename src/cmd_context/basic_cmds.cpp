/*++
Copyright (c) 2011 Microsoft Corporation

Module Name:

    basic_cmds.cpp

Abstract:
    Basic commands for SMT2 front end.

Author:

    Leonardo (leonardo) 2011-03-30

Notes:

--*/
#include"cmd_context.h"
#include"version.h"
#include"ast_smt_pp.h"
#include"ast_smt2_pp.h"
#include"ast_pp.h"
#include"model_smt2_pp.h"
#include"array_decl_plugin.h"
#include"pp.h"
#include"cmd_util.h"
#include"simplify_cmd.h"
#include"eval_cmd.h"
#include"gparams.h"
#include"env_params.h"
#include"well_sorted.h"
#include"pp_params.hpp"

class help_cmd : public cmd {
    svector<symbol> m_cmds;
    void display_cmd(cmd_context & ctx, symbol const & s, cmd * c) {
        char const * usage = c->get_usage();
        char const * descr = c->get_descr(ctx);
        ctx.regular_stream() << " (" << s;
        if (usage)
            ctx.regular_stream() << " " << escaped(usage, true) << ")\n";
        else
            ctx.regular_stream() << ")\n";
        if (descr) {
            ctx.regular_stream() << "    " << escaped(descr, true, 4) << "\n";
        }
    }

public:
    help_cmd():cmd("help") {}
    virtual char const * get_usage() const { return "<symbol>*"; }
    virtual char const * get_descr(cmd_context & ctx) const { return "print this help."; }
    virtual unsigned get_arity() const { return VAR_ARITY; }
    virtual void prepare(cmd_context & ctx) { m_cmds.reset(); }
    virtual cmd_arg_kind next_arg_kind(cmd_context & ctx) const { return CPK_SYMBOL; }
    virtual void set_next_arg(cmd_context & ctx, symbol const & s) {
        cmd * c = ctx.find_cmd(s);
        if (c == 0) {
            std::string err_msg("unknown command '");
            err_msg = err_msg + s.bare_str() + "'";
            throw cmd_exception(err_msg);
        }
        m_cmds.push_back(s);
    }

    typedef std::pair<symbol, cmd*> named_cmd;
    struct named_cmd_lt {
        bool operator()(named_cmd const & c1, named_cmd const & c2) const { return c1.first.str() < c2.first.str(); }
    };

    virtual void execute(cmd_context & ctx) {
        ctx.regular_stream() << "\"";
        if (m_cmds.empty()) {
            vector<named_cmd> cmds;
            cmd_context::cmd_iterator it  = ctx.begin_cmds();
            cmd_context::cmd_iterator end = ctx.end_cmds();
            for (; it != end; ++it) {
                cmds.push_back(named_cmd((*it).m_key, (*it).m_value));
            }
            // named_cmd_lt is not a total order for commands, but this is irrelevant for Linux x Windows behavior
            std::sort(cmds.begin(), cmds.end(), named_cmd_lt());
            vector<named_cmd>::const_iterator it2  = cmds.begin();
            vector<named_cmd>::const_iterator end2 = cmds.end();
            for (; it2 != end2; ++it2) {
                display_cmd(ctx, it2->first, it2->second);
            }
        }
        else {
            svector<symbol>::const_iterator it  = m_cmds.begin();
            svector<symbol>::const_iterator end = m_cmds.end();
            for (; it != end; ++it) {
                cmd * c = ctx.find_cmd(*it);
                SASSERT(c);
                display_cmd(ctx, *it, c);
            }
        }
        ctx.regular_stream() << "\"\n";
    }
};

ATOMIC_CMD(exit_cmd, "exit", "exit.", ctx.print_success(); throw stop_parser_exception(););

class get_model_cmd : public cmd {
    unsigned m_index;
public:
    get_model_cmd(): cmd("get-model"), m_index(0) {}
    virtual char const * get_usage() const { return "[<index of box objective>]"; }
    virtual char const * get_descr(cmd_context & ctx) const {
        return "retrieve model for the last check-sat command.\nSupply optional index if retrieving a model corresponding to a box optimization objective";
    }
    virtual unsigned get_arity() const { return VAR_ARITY; }
    virtual cmd_arg_kind next_arg_kind(cmd_context & ctx) const { return CPK_UINT; }
    virtual void set_next_arg(cmd_context & ctx, unsigned index) { m_index = index; }
    virtual void execute(cmd_context & ctx) {
        if (!ctx.is_model_available() || ctx.get_check_sat_result() == 0)
            throw cmd_exception("model is not available");
        model_ref m;
        if (m_index > 0 && ctx.get_opt()) {
            ctx.get_opt()->get_box_model(m, m_index);
        }
        else {
            ctx.get_check_sat_result()->get_model(m);
        }
        ctx.display_model(m);
    }
    virtual void reset(cmd_context& ctx) {
        m_index = 0;
    }
};


ATOMIC_CMD(get_assignment_cmd, "get-assignment", "retrieve assignment", {
    if (!ctx.is_model_available() || ctx.get_check_sat_result() == 0)
        throw cmd_exception("model is not available");
    model_ref m;
    ctx.get_check_sat_result()->get_model(m);
    ctx.regular_stream() << "(";
    dictionary<cmd_context::macro> const & macros = ctx.get_macros();
    dictionary<cmd_context::macro>::iterator it  = macros.begin();
    dictionary<cmd_context::macro>::iterator end = macros.end();
    for (bool first = true; it != end; ++it) {
        symbol const & name = (*it).m_key;
        cmd_context::macro const & _m    = (*it).m_value;
        if (_m.first == 0 && ctx.m().is_bool(_m.second)) {
            expr_ref val(ctx.m());
            m->eval(_m.second, val, true);
            if (ctx.m().is_true(val) || ctx.m().is_false(val)) {
                if (first)
                    first = false;
                else
                    ctx.regular_stream() << " ";
                ctx.regular_stream() << "(";
                if (is_smt2_quoted_symbol(name)) {
                    ctx.regular_stream() << mk_smt2_quoted_symbol(name);
                }
                else {
                    ctx.regular_stream() << name;
                }
                ctx.regular_stream() << " " << (ctx.m().is_true(val) ? "true" : "false") << ")";
            }
        }
    }
    ctx.regular_stream() << ")" << std::endl;
});

class cmd_is_declared : public ast_smt_pp::is_declared {
    cmd_context& m_ctx;
public:
    cmd_is_declared(cmd_context& ctx): m_ctx(ctx) {}

    virtual bool operator()(func_decl* d) const {
        return m_ctx.is_func_decl(d->get_name());
    }
    virtual bool operator()(sort* s) const {
        return m_ctx.is_sort_decl(s->get_name());
    }
};

ATOMIC_CMD(get_proof_cmd, "get-proof", "retrieve proof", {
    if (!ctx.produce_proofs())
        throw cmd_exception("proof construction is not enabled, use command (set-option :produce-proofs true)");
    if (!ctx.has_manager() ||
        ctx.cs_state() != cmd_context::css_unsat)
        throw cmd_exception("proof is not available");
    expr_ref pr(ctx.m());
    pr = ctx.get_check_sat_result()->get_proof();
    if (pr == 0)
        throw cmd_exception("proof is not available");
    if (ctx.well_sorted_check_enabled() && !is_well_sorted(ctx.m(), pr)) {
        throw cmd_exception("proof is not well sorted");
    }

    pp_params params;
    if (params.pretty_proof()) {
        ctx.regular_stream() << mk_pp(pr, ctx.m()) << std::endl;
    }
    else {
        // TODO: reimplement a new SMT2 pretty printer
        ast_smt_pp pp(ctx.m());
        cmd_is_declared isd(ctx);
        pp.set_is_declared(&isd);
        pp.set_logic(ctx.get_logic());
        pp.display_smt2(ctx.regular_stream(), pr);
        ctx.regular_stream() << std::endl;
    }
});

static void print_core(cmd_context& ctx) {
<<<<<<< HEAD
    ptr_vector<expr> core;                                      
    ctx.get_check_sat_result()->get_unsat_core(core);           
    ctx.regular_stream() << "(";                                
    ptr_vector<expr>::const_iterator it  = core.begin();        
    ptr_vector<expr>::const_iterator end = core.end();          
    for (bool first = true; it != end; ++it) {                  
    if (first)                                                  
        first = false;                                          
    else                                                        
        ctx.regular_stream() << " ";                            
    ctx.regular_stream() << mk_ismt2_pp(*it, ctx.m());          
    }                                                           
    ctx.regular_stream() << ")" << std::endl;                   
=======
    ptr_vector<expr> core;
    ctx.get_check_sat_result()->get_unsat_core(core);
    ctx.regular_stream() << "(";
    ptr_vector<expr>::const_iterator it  = core.begin();
    ptr_vector<expr>::const_iterator end = core.end();
    for (bool first = true; it != end; ++it) {
    if (first)
        first = false;
    else
        ctx.regular_stream() << " ";
    ctx.regular_stream() << mk_ismt2_pp(*it, ctx.m());
    }
    ctx.regular_stream() << ")" << std::endl;
>>>>>>> fe1a07a8
}

ATOMIC_CMD(get_unsat_core_cmd, "get-unsat-core", "retrieve unsat core", {
        if (!ctx.produce_unsat_cores())
            throw cmd_exception("unsat core construction is not enabled, use command (set-option :produce-unsat-cores true)");
        if (!ctx.has_manager() ||
            ctx.cs_state() != cmd_context::css_unsat)
            throw cmd_exception("unsat core is not available");
        print_core(ctx);
    });

ATOMIC_CMD(get_unsat_assumptions_cmd, "get-unsat-assumptions", "retrieve subset of assumptions sufficient for unsatisfiability", {
        if (!ctx.produce_unsat_assumptions())
            throw cmd_exception("unsat assumptions construction is not enabled, use command (set-option :produce-unsat-assumptions true)");
        if (!ctx.has_manager() || ctx.cs_state() != cmd_context::css_unsat) {
            throw cmd_exception("unsat assumptions is not available");
        }
        print_core(ctx);
    });


ATOMIC_CMD(labels_cmd, "labels", "retrieve Simplify-like labels", {
    if (!ctx.has_manager() ||
        (ctx.cs_state() != cmd_context::css_sat && ctx.cs_state() != cmd_context::css_unknown))
        throw cmd_exception("labels are not available");
    svector<symbol> labels;
    ctx.get_check_sat_result()->get_labels(labels);
    ctx.regular_stream() << "(labels";
    for (unsigned i = 0; i < labels.size(); i++) {
        ctx.regular_stream() << " " << labels[i];
    }
    ctx.regular_stream() << ")" << std::endl;
});

ATOMIC_CMD(get_assertions_cmd, "get-assertions", "retrieve asserted terms when in interactive mode", ctx.display_assertions(););




ATOMIC_CMD(reset_assertions_cmd, "reset-assertions", "reset all asserted formulas (but retain definitions and declarations)", ctx.reset_assertions(); ctx.print_success(););

UNARY_CMD(set_logic_cmd, "set-logic", "<symbol>", "set the background logic.", CPK_SYMBOL, symbol const &,
          if (ctx.set_logic(arg))
              ctx.print_success();
          else {
              std::string msg = "ignoring unsupported logic " + arg.str();
              ctx.print_unsupported(symbol(msg.c_str()), m_line, m_pos);
          }
          );

UNARY_CMD(pp_cmd, "display", "<term>", "display the given term.", CPK_EXPR, expr *, {
    ctx.display(ctx.regular_stream(), arg);
    ctx.regular_stream() << std::endl;
});

<<<<<<< HEAD
UNARY_CMD(echo_cmd, "echo", "<string>", "display the given string", CPK_STRING, char const *, ctx.regular_stream() << "\"" << arg << "\"" << std::endl;);
=======
UNARY_CMD(echo_cmd, "echo", "<string>", "display the given string", CPK_STRING, char const *,
    bool smt2c = ctx.params().m_smtlib2_compliant;
    ctx.regular_stream() << (smt2c ? "\"" : "") << arg << (smt2c ? "\"" : "") << std::endl;);
>>>>>>> fe1a07a8


class set_get_option_cmd : public cmd {
protected:
    symbol      m_true;
    symbol      m_false;

    symbol      m_print_success;
    symbol      m_print_warning;
    symbol      m_expand_definitions;
    symbol      m_interactive_mode;    // deprecated by produce-assertions
    symbol      m_produce_proofs;
    symbol      m_produce_unsat_cores;
    symbol      m_produce_unsat_assumptions;
    symbol      m_produce_models;
    symbol      m_produce_assignments;
    symbol      m_produce_interpolants;
    symbol      m_produce_assertions;
    symbol      m_regular_output_channel;
    symbol      m_diagnostic_output_channel;
    symbol      m_random_seed;
    symbol      m_verbosity;
    symbol      m_global_decls;
    symbol      m_global_declarations;
    symbol      m_numeral_as_real;
    symbol      m_error_behavior;
    symbol      m_int_real_coercions;
    symbol      m_reproducible_resource_limit;

    bool is_builtin_option(symbol const & s) const {
        return
            s == m_print_success || s == m_print_warning || s == m_expand_definitions ||
            s == m_interactive_mode || s == m_produce_proofs || s == m_produce_unsat_cores || s == m_produce_unsat_assumptions ||
            s == m_produce_models || s == m_produce_assignments || s == m_produce_interpolants ||
            s == m_regular_output_channel || s == m_diagnostic_output_channel ||
            s == m_random_seed || s == m_verbosity || s == m_global_decls || s == m_global_declarations ||
            s == m_produce_assertions || s == m_reproducible_resource_limit;
    }

public:
    set_get_option_cmd(char const * name):
        cmd(name),
        m_true("true"),
        m_false("false"),
        m_print_success(":print-success"),
        m_print_warning(":print-warning"),
        m_expand_definitions(":expand-definitions"),
        m_interactive_mode(":interactive-mode"),
        m_produce_proofs(":produce-proofs"),
        m_produce_unsat_cores(":produce-unsat-cores"),
        m_produce_unsat_assumptions(":produce-unsat-assumptions"),
        m_produce_models(":produce-models"),
        m_produce_assignments(":produce-assignments"),
        m_produce_interpolants(":produce-interpolants"),
        m_produce_assertions(":produce-assertions"),
        m_regular_output_channel(":regular-output-channel"),
        m_diagnostic_output_channel(":diagnostic-output-channel"),
        m_random_seed(":random-seed"),
        m_verbosity(":verbosity"),
        m_global_decls(":global-decls"),
        m_global_declarations(":global-declarations"),
        m_numeral_as_real(":numeral-as-real"),
        m_error_behavior(":error-behavior"),
        m_int_real_coercions(":int-real-coercions"),
        m_reproducible_resource_limit(":reproducible-resource-limit") {
    }
    virtual ~set_get_option_cmd() {}

};

class set_option_cmd : public set_get_option_cmd {
    bool        m_unsupported;
    symbol      m_option;

    bool to_bool(symbol const & value) const {
        if (value != m_true && value != m_false)
            throw cmd_exception("invalid option value, true/false expected");
        return value == m_true;
    }

    static unsigned to_unsigned(rational const & val) {
        if (!val.is_unsigned())
            throw cmd_exception("option value is too big to fit in a machine integer.");
        return val.get_unsigned();
    }

    static void check_not_initialized(cmd_context & ctx, symbol const & opt_name) {
        if (ctx.has_manager()) {
            std::string msg = "error setting '";
            msg += opt_name.str();
            msg += "', option value cannot be modified after initialization";
            throw cmd_exception(msg);
        }
    }

    void set_param(cmd_context & ctx, char const * value) {
        try {
            gparams::set(m_option, value);
            env_params::updt_params();
            ctx.global_params_updated();
        }
        catch (gparams::exception ex) {
            throw cmd_exception(ex.msg());
        }
    }

    void set_symbol(cmd_context & ctx, symbol const & value) {
        if (m_option == m_print_success) {
            ctx.set_print_success(to_bool(value));
        }
        else if (m_option == m_print_warning) {
            enable_warning_messages(to_bool(value));
        }
        else if (m_option == m_expand_definitions) {
            m_unsupported = true;
        }
        else if (m_option == m_interactive_mode ||
                 m_option == m_produce_assertions) {
            check_not_initialized(ctx, m_produce_assertions);
            ctx.set_interactive_mode(to_bool(value));
        }
        else if (m_option == m_produce_proofs) {
            check_not_initialized(ctx, m_produce_proofs);
            ctx.set_produce_proofs(to_bool(value));
        }
        else if (m_option == m_produce_interpolants) {
            check_not_initialized(ctx, m_produce_interpolants);
            ctx.set_produce_interpolants(to_bool(value));
        }
        else if (m_option == m_produce_unsat_cores) {
            check_not_initialized(ctx, m_produce_unsat_cores);
            ctx.set_produce_unsat_cores(to_bool(value));
        }
        else if (m_option == m_produce_unsat_assumptions) {
            check_not_initialized(ctx, m_produce_unsat_assumptions);
            ctx.set_produce_unsat_assumptions(to_bool(value));
        }
        else if (m_option == m_produce_models) {
            ctx.set_produce_models(to_bool(value));
        }
        else if (m_option == m_produce_assignments) {
            ctx.set_produce_assignments(to_bool(value));
        }
        else if (m_option == m_global_decls || m_option == m_global_declarations) {
            check_not_initialized(ctx, m_global_decls);
            ctx.set_global_decls(to_bool(value));
        }
        else if (m_option == m_numeral_as_real) {
            ctx.set_numeral_as_real(to_bool(value));
        }
        else if (m_option == m_int_real_coercions) {
            ctx.m().enable_int_real_coercions(to_bool(value));
        }
#ifdef Z3DEBUG
        else if (m_option == ":enable-assertions") {
            enable_assertions(to_bool(value));
        }
#endif
        else if (m_option == m_error_behavior) {
            if (value == "immediate-exit") {
                ctx.set_exit_on_error(true);
            }
            else if (value == "continued-execution") {
                ctx.set_exit_on_error(false);
            }
            else {
                throw cmd_exception("error setting :error-behavior, 'immediate-execution' or 'continued-execution' expected");
            }
        }
        else if (is_builtin_option(m_option)) {
            throw cmd_exception("option value is not a symbol");
        }
        else {
            set_param(ctx, value.bare_str());
        }
    }

public:
    set_option_cmd():
        set_get_option_cmd("set-option"),
        m_unsupported(false) {
    }

    virtual char const * get_usage() const { return "<keyword> <value>"; }

    virtual char const * get_descr(cmd_context & ctx) const { return "set configuration option."; }

    virtual unsigned get_arity() const { return 2; }

    virtual void prepare(cmd_context & ctx) { m_unsupported = false; m_option = symbol::null; }

    virtual cmd_arg_kind next_arg_kind(cmd_context & ctx) const {
        return m_option == symbol::null ? CPK_KEYWORD : CPK_OPTION_VALUE;
    }

    virtual void set_next_arg(cmd_context & ctx, symbol const & opt) {
        if (m_option == symbol::null) {
            m_option = opt;
        }
        else {
            set_symbol(ctx, opt);
        }
    }

    virtual void set_next_arg(cmd_context & ctx, rational const & val) {
        if (m_option == m_random_seed) {
            ctx.set_random_seed(to_unsigned(val));
        }
        else if (m_option == m_reproducible_resource_limit) {
            ctx.params().m_rlimit = to_unsigned(val);
        }
        else if (m_option == m_verbosity) {
            set_verbosity_level(to_unsigned(val));
        }
        else if (is_builtin_option(m_option)) {
            throw cmd_exception("option value is not a numeral");
        }
        else {
            std::string str = val.to_string();
            set_param(ctx, str.c_str());
        }
    }

    virtual void set_next_arg(cmd_context & ctx, char const * value) {
        if (m_option == m_regular_output_channel) {
            ctx.set_regular_stream(value);
        }
        else if (m_option == m_diagnostic_output_channel) {
            ctx.set_diagnostic_stream(value);
        }
        else if (is_builtin_option(m_option)) {
            throw cmd_exception("option value is not a string");
        }
        else {
            set_param(ctx, value);
        }
    }

    virtual void execute(cmd_context & ctx) {
        if (m_unsupported)
            ctx.print_unsupported(m_option, m_line, m_pos);
        else
            ctx.print_success();
    }
};

class get_option_cmd : public set_get_option_cmd {
    static void print_bool(cmd_context & ctx, bool b) {
        ctx.regular_stream() << (b ? "true" : "false") << std::endl;
    }

    static void print_unsigned(cmd_context & ctx, unsigned v) {
        ctx.regular_stream() << v << std::endl;
    }

    static void print_string(cmd_context & ctx, char const * str) {
        ctx.regular_stream() << str << std::endl;
    }

public:
    get_option_cmd():
        set_get_option_cmd("get-option") {
    }
    virtual char const * get_usage() const { return "<keyword>"; }
    virtual char const * get_descr(cmd_context & ctx) const { return "get configuration option."; }
    virtual unsigned get_arity() const { return 1; }
    virtual cmd_arg_kind next_arg_kind(cmd_context & ctx) const { return CPK_KEYWORD; }
    virtual void set_next_arg(cmd_context & ctx, symbol const & opt) {
        if (opt == m_print_success) {
            print_bool(ctx, ctx.print_success_enabled());
        }
        // TODO:
        // else if (opt == m_print_warning) {
        // print_bool(ctx, );
        // }
        else if (opt == m_expand_definitions) {
            ctx.print_unsupported(m_expand_definitions, m_line, m_pos);
        }
        else if (opt == m_interactive_mode || opt == m_produce_assertions) {
            print_bool(ctx, ctx.interactive_mode());
        }
        else if (opt == m_produce_proofs) {
            print_bool(ctx, ctx.produce_proofs());
        }
        else if (opt == m_produce_interpolants) {
            print_bool(ctx, ctx.produce_interpolants());
        }
        else if (opt == m_produce_unsat_cores) {
            print_bool(ctx, ctx.produce_unsat_cores());
        }
        else if (opt == m_produce_models) {
            print_bool(ctx, ctx.produce_models());
        }
        else if (opt == m_produce_assignments) {
            print_bool(ctx, ctx.produce_assignments());
        }
        else if (opt == m_global_decls || opt == m_global_declarations) {
            print_bool(ctx, ctx.global_decls());
        }
        else if (opt == m_random_seed) {
            print_unsigned(ctx, ctx.random_seed());
        }
        else if (opt == m_verbosity) {
            print_unsigned(ctx, get_verbosity_level());
        }
        else if (opt == m_regular_output_channel) {
            print_string(ctx, ctx.get_regular_stream_name());
        }
        else if (opt == m_diagnostic_output_channel) {
            print_string(ctx, ctx.get_diagnostic_stream_name());
        }
        else if (opt == m_error_behavior) {
            if (ctx.exit_on_error()) {
                print_string(ctx, "immediate-exit");
            }
            else {
                print_string(ctx, "continued-execution");
            }
        }
        else if (opt == m_int_real_coercions) {
            print_bool(ctx, ctx.m().int_real_coercions());
        }
        else {
            try {
                ctx.regular_stream() << gparams::get_value(opt) << std::endl;
            }
            catch (gparams::exception ex) {
                ctx.print_unsupported(opt, m_line, m_pos);
            }
        }
    }
};

#define STRINGIZE(x) #x
#define STRINGIZE_VALUE_OF(x) STRINGIZE(x)

class get_info_cmd : public cmd {
    symbol   m_error_behavior;
    symbol   m_name;
    symbol   m_authors;
    symbol   m_version;
    symbol   m_status;
    symbol   m_reason_unknown;
    symbol   m_all_statistics;
    symbol   m_assertion_stack_levels;
public:
    get_info_cmd():
        cmd("get-info"),
        m_error_behavior(":error-behavior"),
        m_name(":name"),
        m_authors(":authors"),
        m_version(":version"),
        m_status(":status"),
        m_reason_unknown(":reason-unknown"),
        m_all_statistics(":all-statistics"),
        m_assertion_stack_levels(":assertion-stack-levels") {
    }
    virtual char const * get_usage() const { return "<keyword>"; }
    virtual char const * get_descr(cmd_context & ctx) const { return "get information."; }
    virtual unsigned get_arity() const { return 1; }
    virtual cmd_arg_kind next_arg_kind(cmd_context & ctx) const { return CPK_KEYWORD; }
    virtual void set_next_arg(cmd_context & ctx, symbol const & opt) {
        if (opt == m_error_behavior) {
            if (ctx.exit_on_error())
                ctx.regular_stream() << "(:error-behavior immediate-exit)" << std::endl;
            else
                ctx.regular_stream() << "(:error-behavior continued-execution)" << std::endl;
        }
        else if (opt == m_name) {
            ctx.regular_stream() << "(:name \"Z3\")" << std::endl;
        }
        else if (opt == m_authors) {
            ctx.regular_stream() << "(:authors \"Leonardo de Moura, Nikolaj Bjorner and Christoph Wintersteiger\")" << std::endl;
        }
        else if (opt == m_version) {
            ctx.regular_stream() << "(:version \"" << Z3_MAJOR_VERSION << "." << Z3_MINOR_VERSION << "." << Z3_BUILD_NUMBER
#ifdef Z3GITHASH
                << " - build hashcode " << STRINGIZE_VALUE_OF(Z3GITHASH)
#endif
                << "\")" << std::endl;
        }
        else if (opt == m_status) {
            ctx.regular_stream() << "(:status " << ctx.get_status() << ")" << std::endl;
        }
        else if (opt == m_reason_unknown) {
            ctx.regular_stream() << "(:reason-unknown \"" << escaped(ctx.reason_unknown().c_str()) << "\")" << std::endl;
        }
        else if (opt == m_all_statistics) {
            ctx.display_statistics();
        }
        else if (opt == m_assertion_stack_levels) {
            ctx.regular_stream() << "(:assertion-stack-levels " << ctx.num_scopes() << ")" << std::endl;
        }
        else {
            ctx.print_unsupported(opt, m_line, m_pos);
        }
    }
};

class set_info_cmd : public cmd {
    symbol   m_info;
    symbol   m_status;
    symbol   m_unsat;
    symbol   m_sat;
    symbol   m_unknown;
public:
    set_info_cmd():
        cmd("set-info"),
        m_status(":status"),
        m_unsat("unsat"),
        m_sat("sat"),
        m_unknown("unknown") {
    }
    virtual char const * get_usage() const { return "<keyword> <value>"; }
    virtual char const * get_descr(cmd_context & ctx) const { return "set information."; }
    virtual unsigned get_arity() const { return 2; }
    virtual void prepare(cmd_context & ctx) { m_info = symbol::null; }
    virtual cmd_arg_kind next_arg_kind(cmd_context & ctx) const {
        return m_info == symbol::null ? CPK_KEYWORD : CPK_OPTION_VALUE;
    }
    virtual void set_next_arg(cmd_context & ctx, rational const & val) {}
    virtual void set_next_arg(cmd_context & ctx, char const * val) {}
    virtual void set_next_arg(cmd_context & ctx, symbol const & s) {
        if (m_info == symbol::null) {
            m_info = s;
        }
        else {
            if (m_info == m_status) {
                if (s == m_unsat) {
                    ctx.set_status(cmd_context::UNSAT);
                }
                else if (s == m_sat) {
                    ctx.set_status(cmd_context::SAT);
                }
                else if (s == m_unknown) {
                    ctx.set_status(cmd_context::UNKNOWN);
                }
                else {
                    throw cmd_exception("invalid ':status' attribute");
                }
            }
        }
    }
    virtual void execute(cmd_context & ctx) {
        ctx.print_success();
    }
};

class declare_map_cmd : public cmd {
    symbol           m_array_sort;
    symbol           m_name;
    ptr_vector<sort> m_domain;
    func_decl *      m_f;
    family_id        m_array_fid;
public:
    declare_map_cmd():
        cmd("declare-map"),
        m_array_sort("Array"),
        m_array_fid(null_family_id) {}

    family_id get_array_fid(cmd_context & ctx) {
        if (m_array_fid == null_family_id) {
            m_array_fid = ctx.m().mk_family_id("array");
        }
        return m_array_fid;
    }
    virtual char const * get_usage() const { return "<symbol> (<sort>+) <func-decl-ref>"; }
    virtual char const * get_descr(cmd_context & ctx) const { return "declare a new array map operator with name <symbol> using the given function declaration.\n<func-decl-ref> ::= <symbol>\n                  | (<symbol> (<sort>*) <sort>)\n                  | ((_ <symbol> <numeral>+) (<sort>*) <sort>)\nThe last two cases are used to disumbiguate between declarations with the same name and/or select (indexed) builtin declarations.\nFor more details about the the array map operator, see 'Generalized and Efficient Array Decision Procedures' (FMCAD 2009).\nExample: (declare-map set-union (Int) (or (Bool Bool) Bool))\nDeclares a new function (declare-fun set-union ((Array Int Bool) (Array Int Bool)) (Array Int Bool)).\nThe instance of the map axiom for this new declaration is:\n(forall ((a1 (Array Int Bool)) (a2 (Array Int Bool)) (i Int)) (= (select (set-union a1 a2) i) (or (select a1 i) (select a2 i))))"; }
    virtual unsigned get_arity() const { return 3; }
    virtual void prepare(cmd_context & ctx) { m_name = symbol::null; m_domain.reset(); }
    virtual cmd_arg_kind next_arg_kind(cmd_context & ctx) const {
        if (m_name == symbol::null) return CPK_SYMBOL;
        if (m_domain.empty()) return CPK_SORT_LIST;
        return CPK_FUNC_DECL;
    }
    virtual void set_next_arg(cmd_context & ctx, symbol const & s) { m_name = s; }
    virtual void set_next_arg(cmd_context & ctx, unsigned num, sort * const * slist) {
        if (num == 0)
            throw cmd_exception("invalid map declaration, empty sort list");
        m_domain.append(num, slist);
    }
    virtual void set_next_arg(cmd_context & ctx, func_decl * f) {
        m_f = f;
        if (m_f->get_arity() == 0)
            throw cmd_exception("invalid map declaration, function declaration must have arity > 0");
    }
    virtual void reset(cmd_context & ctx) {
        m_array_fid = null_family_id;
    }
    virtual void execute(cmd_context & ctx) {
        psort_decl * array_sort = ctx.find_psort_decl(m_array_sort);
        if (array_sort == 0)
            throw cmd_exception("Array sort is not available");
        ptr_vector<sort> & array_sort_args = m_domain;
        sort_ref_buffer domain(ctx.m());
        unsigned arity = m_f->get_arity();
        for (unsigned i = 0; i < arity; i++) {
            array_sort_args.push_back(m_f->get_domain(i));
            domain.push_back(array_sort->instantiate(ctx.pm(), array_sort_args.size(), array_sort_args.c_ptr()));
            array_sort_args.pop_back();
        }
        sort_ref range(ctx.m());
        array_sort_args.push_back(m_f->get_range());
        range = array_sort->instantiate(ctx.pm(), array_sort_args.size(), array_sort_args.c_ptr());
        parameter p[1] = { parameter(m_f) };
        func_decl_ref new_map(ctx.m());
        new_map = ctx.m().mk_func_decl(get_array_fid(ctx), OP_ARRAY_MAP, 1, p, domain.size(), domain.c_ptr(), range.get());
        if (new_map == 0)
            throw cmd_exception("invalid array map operator");
        ctx.insert(m_name, new_map);
    }
};

class get_consequences_cmd : public cmd {
    ptr_vector<expr> m_assumptions;
    ptr_vector<expr> m_variables;
    unsigned         m_count;
public:
    get_consequences_cmd(): cmd("get-consequences"), m_count(0) {}
    virtual char const * get_usage() const { return "(<boolean-variable>*) (<variable>*)"; }
    virtual char const * get_descr(cmd_context & ctx) const { return "retrieve consequences that fix values for supplied variables"; }
    virtual unsigned get_arity() const { return 2; }
    virtual cmd_arg_kind next_arg_kind(cmd_context & ctx) const { return CPK_EXPR_LIST; }
    virtual void set_next_arg(cmd_context & ctx, unsigned num, expr * const * tlist) {
        if (m_count == 0) {
            m_assumptions.append(num, tlist);
            ++m_count;
        }
        else {
            m_variables.append(num, tlist);
        }
    }
    virtual void failure_cleanup(cmd_context & ctx) {}
    virtual void execute(cmd_context & ctx) {
        ast_manager& m = ctx.m();
        expr_ref_vector assumptions(m), variables(m), consequences(m);
        assumptions.append(m_assumptions.size(), m_assumptions.c_ptr());
        variables.append(m_variables.size(), m_variables.c_ptr());
        ctx.get_consequences(assumptions, variables, consequences);
        ctx.regular_stream() << consequences << "\n";
    }
    virtual void prepare(cmd_context & ctx) { reset(ctx); }

    virtual void reset(cmd_context& ctx) {
        m_assumptions.reset(); m_variables.reset(); m_count = 0;
    }
    virtual void finalize(cmd_context & ctx) {}
};

// provides "help" for builtin cmds
class builtin_cmd : public cmd {
    char const * m_usage;
    char const * m_descr;
public:
    builtin_cmd(char const * name, char const * usage, char const * descr):
        cmd(name), m_usage(usage), m_descr(descr) {}
    virtual char const * get_usage() const { return m_usage; }
    virtual char const * get_descr(cmd_context & ctx) const { return m_descr; }
};


void install_basic_cmds(cmd_context & ctx) {
    ctx.insert(alloc(set_logic_cmd));
    ctx.insert(alloc(exit_cmd));
    ctx.insert(alloc(get_assignment_cmd));
    ctx.insert(alloc(get_assertions_cmd));
    ctx.insert(alloc(get_proof_cmd));
    ctx.insert(alloc(get_unsat_core_cmd));
    ctx.insert(alloc(set_option_cmd));
    ctx.insert(alloc(get_option_cmd));
    ctx.insert(alloc(get_info_cmd));
    ctx.insert(alloc(set_info_cmd));
    ctx.insert(alloc(get_consequences_cmd));
    ctx.insert(alloc(builtin_cmd, "assert", "<term>", "assert term."));
    ctx.insert(alloc(builtin_cmd, "check-sat", "<boolean-constants>*", "check if the current context is satisfiable. If a list of boolean constants B is provided, then check if the current context is consistent with assigning every constant in B to true."));
    ctx.insert(alloc(builtin_cmd, "push", "<number>?", "push 1 (or <number>) scopes."));
    ctx.insert(alloc(builtin_cmd, "pop", "<number>?", "pop 1 (or <number>) scopes."));
    ctx.insert(alloc(builtin_cmd, "get-value", "(<term>+)", "evaluate the given terms in the current model."));
    ctx.insert(alloc(builtin_cmd, "declare-sort", "<symbol> <numeral>?", "declare a new uninterpreted sort of arity <numeral>, if arity is not provided, then it is assumed to be 0."));
    ctx.insert(alloc(builtin_cmd, "define-sort", "<symbol> (<symbol>*) <sort>", "define a new sort."));
    ctx.insert(alloc(builtin_cmd, "declare-fun", "<symbol> (<sort>*) <sort>", "declare a new function/constant."));
    ctx.insert(alloc(builtin_cmd, "declare-const", "<symbol> <sort>", "declare a new constant."));
    ctx.insert(alloc(builtin_cmd, "declare-datatypes", "(<symbol>*) (<datatype-declaration>+)", "declare mutually recursive datatypes.\n<datatype-declaration> ::= (<symbol> <constructor-decl>+)\n<constructor-decl> ::= (<symbol> <accessor-decl>*)\n<accessor-decl> ::= (<symbol> <sort>)\nexample: (declare-datatypes (T) ((BinTree (leaf (value T)) (node (left BinTree) (right BinTree)))))"));
    ctx.insert(alloc(builtin_cmd, "check-sat-assuming", "( hprop_literali* )", "check sat assuming a collection of literals"));

    ctx.insert(alloc(get_unsat_assumptions_cmd));
    ctx.insert(alloc(reset_assertions_cmd));
}


void install_ext_basic_cmds(cmd_context & ctx) {
    ctx.insert(alloc(help_cmd));
    ctx.insert(alloc(pp_cmd));
    ctx.insert(alloc(get_model_cmd));
    ctx.insert(alloc(echo_cmd));
    ctx.insert(alloc(labels_cmd));
    ctx.insert(alloc(declare_map_cmd));
    ctx.insert(alloc(builtin_cmd, "reset", 0, "reset the shell (all declarations and assertions will be erased)"));
    install_simplify_cmd(ctx);
    install_eval_cmd(ctx);
}<|MERGE_RESOLUTION|>--- conflicted
+++ resolved
@@ -206,21 +206,6 @@
 });
 
 static void print_core(cmd_context& ctx) {
-<<<<<<< HEAD
-    ptr_vector<expr> core;                                      
-    ctx.get_check_sat_result()->get_unsat_core(core);           
-    ctx.regular_stream() << "(";                                
-    ptr_vector<expr>::const_iterator it  = core.begin();        
-    ptr_vector<expr>::const_iterator end = core.end();          
-    for (bool first = true; it != end; ++it) {                  
-    if (first)                                                  
-        first = false;                                          
-    else                                                        
-        ctx.regular_stream() << " ";                            
-    ctx.regular_stream() << mk_ismt2_pp(*it, ctx.m());          
-    }                                                           
-    ctx.regular_stream() << ")" << std::endl;                   
-=======
     ptr_vector<expr> core;
     ctx.get_check_sat_result()->get_unsat_core(core);
     ctx.regular_stream() << "(";
@@ -234,7 +219,6 @@
     ctx.regular_stream() << mk_ismt2_pp(*it, ctx.m());
     }
     ctx.regular_stream() << ")" << std::endl;
->>>>>>> fe1a07a8
 }
 
 ATOMIC_CMD(get_unsat_core_cmd, "get-unsat-core", "retrieve unsat core", {
@@ -290,13 +274,9 @@
     ctx.regular_stream() << std::endl;
 });
 
-<<<<<<< HEAD
-UNARY_CMD(echo_cmd, "echo", "<string>", "display the given string", CPK_STRING, char const *, ctx.regular_stream() << "\"" << arg << "\"" << std::endl;);
-=======
 UNARY_CMD(echo_cmd, "echo", "<string>", "display the given string", CPK_STRING, char const *,
     bool smt2c = ctx.params().m_smtlib2_compliant;
     ctx.regular_stream() << (smt2c ? "\"" : "") << arg << (smt2c ? "\"" : "") << std::endl;);
->>>>>>> fe1a07a8
 
 
 class set_get_option_cmd : public cmd {
