/*++
Copyright (c) 2013 Microsoft Corporation

Module Name:

    dl_mk_karr_invariants.cpp

Abstract:

    Extract integer linear invariants.

    The linear invariants are extracted according to Karr's method.
    A short description is in 
    Nikolaj Bjorner, Anca Browne and Zohar Manna. Automatic Generation 
    of Invariants and Intermediate Assertions, in CP 95.

    The algorithm is here adapted to Horn clauses.
    The idea is to maintain two data-structures for each recursive relation.
    We call them R and RD
    - R  - set of linear congruences that are true of R.
    - RD - the dual basis of of solutions for R.

    RD is updated by accumulating basis vectors for solutions 
    to R (the homogeneous dual of R)
    R is updated from the inhomogeneous dual of RD.

Author:

    Nikolaj Bjorner (nbjorner) 2013-03-09

Revision History:
           
--*/

#include"dl_mk_karr_invariants.h"
#include"expr_safe_replace.h"
#include"bool_rewriter.h"

namespace datalog {


    mk_karr_invariants::mk_karr_invariants(context & ctx, unsigned priority):
        rule_transformer::plugin(priority, false),
        m_ctx(ctx),
        m(ctx.get_manager()), 
        rm(ctx.get_rule_manager()),
        m_inner_ctx(m, ctx.get_fparams()),
        a(m) {
            params_ref params;
            params.set_sym("default_relation", symbol("karr_relation"));
            params.set_sym("engine", symbol("datalog"));
            params.set_bool("karr", false);
            m_inner_ctx.updt_params(params);
    }

    mk_karr_invariants::~mk_karr_invariants() { }

    matrix& matrix::operator=(matrix const& other) {
        reset();
        append(other);
        return *this;
    }

    void matrix::display_row(
        std::ostream& out, vector<rational> const& row, rational const& b, bool is_eq) {
        for (unsigned j = 0; j < row.size(); ++j) {
            out << row[j] << " ";
        }
        out << (is_eq?" = ":" >= ") << -b << "\n";        
    }

    void matrix::display_ineq(
        std::ostream& out, vector<rational> const& row, rational const& b, bool is_eq) {
        bool first = true;
        for (unsigned j = 0; j < row.size(); ++j) {
            if (!row[j].is_zero()) {
                if (!first && row[j].is_pos()) {
                    out << "+ ";
                }
                if (row[j].is_minus_one()) {
                    out << "- ";
                }
                if (row[j] > rational(1) || row[j] < rational(-1)) {
                    out << row[j] << "*";
                }
                out << "x" << j << " ";
                first = false;
            }
        }
        out << (is_eq?"= ":">= ") << -b << "\n";        
    }

    void matrix::display(std::ostream& out) const {
        for (unsigned i = 0; i < A.size(); ++i) {
            display_row(out, A[i], b[i], eq[i]);
        }
    }
    
<<<<<<< HEAD
    bool mk_karr_invariants::get_transition_relation(rule const& r, matrix& M) {
        unsigned num_vars = rm.get_counter().get_max_rule_var(r)+1;
        unsigned arity = r.get_decl()->get_arity();
        unsigned num_columns = arity + num_vars;        
        unsigned utsz = r.get_uninterpreted_tail_size();
        unsigned tsz  = r.get_tail_size();
        M.reset();
        
        for (unsigned i = 0; i < utsz; ++i) {
            matrix const* Mp = get_constraints(r.get_decl(i));
            if (!Mp) {
                return false;
            }
            TRACE("dl", Mp->display(tout << "Intersect\n"););
            intersect_matrix(r.get_tail(i), *Mp, num_columns, M);
        }

        rational one(1), mone(-1);
        expr* e1, *e2, *en;
        var* v, *w;
        rational n1, n2;
        expr_ref_vector conjs(m);
        for (unsigned i = utsz; i < tsz; ++i) {
            conjs.push_back(r.get_tail(i));
        }
        datalog::flatten_and(conjs);

        for (unsigned i = 0; i < conjs.size(); ++i) {
            expr* e = conjs[i].get();
            rational b(0);
            vector<rational> row;
            row.resize(num_columns, rational(0));
            bool processed = true;
            if (m.is_eq(e, e1, e2) && is_linear(e1, row, b, one) && is_linear(e2, row, b, mone)) {
                M.A.push_back(row);
                M.b.push_back(b);
                M.eq.push_back(true);
            }
            else if ((a.is_le(e, e1, e2) || a.is_ge(e, e2, e1)) && 
                     is_linear(e1, row, b, mone) && is_linear(e2, row, b, one)) {
                M.A.push_back(row);
                M.b.push_back(b);
                M.eq.push_back(false);
            }
            else if ((a.is_lt(e, e1, e2) || a.is_gt(e, e2, e1)) && 
                     is_linear(e1, row, b, mone) && is_linear(e2, row, b, one)) {
                M.A.push_back(row);
                M.b.push_back(b - rational(1));
                M.eq.push_back(false);
            }
            else if (m.is_not(e, en) && (a.is_lt(en, e2, e1) || a.is_gt(en, e1, e2)) && 
                     is_linear(e1, row, b, mone) && is_linear(e2, row, b, one)) {
                M.A.push_back(row);
                M.b.push_back(b);
                M.eq.push_back(false);
            }
            else if (m.is_not(e, en) && (a.is_le(en, e2, e1) || a.is_ge(en, e1, e2)) && 
                     is_linear(e1, row, b, mone) && is_linear(e2, row, b, one)) {
                M.A.push_back(row);
                M.b.push_back(b - rational(1));
                M.eq.push_back(false);
            }
            else if (m.is_or(e, e1, e2) && is_eq(e1, v, n1) && is_eq(e2, w, n2) && v == w) {
                if (n1 > n2) {
                    std::swap(n1, n2);
                }
                SASSERT(n1 <= n2);
                row[v->get_idx()] = rational(1);
                // v - n1 >= 0
                M.A.push_back(row);
                M.b.push_back(-n1);
                M.eq.push_back(false);
                // -v + n2 >= 0
                row[v->get_idx()] = rational(-1);
                M.A.push_back(row);
                M.b.push_back(n2);
                M.eq.push_back(false);
            }
            else {
                processed = false;
            }
            TRACE("dl", tout << (processed?"+ ":"- ") << mk_pp(e, m) << "\n";
                  if (processed) matrix::display_ineq(tout, row, M.b.back(), M.eq.back());
                  );
        }
        // intersect with the head predicate.
        app* head = r.get_head();
        unsigned sz0 = M.A.size();
        for (unsigned i = 0; i < arity; ++i) {
            rational n;
            expr* arg = head->get_arg(i);
            if (!a.is_int(arg)) { 
                // no-op
            }
            else if (is_var(arg)) {
                vector<rational> row;
                row.resize(num_columns, rational(0));
                unsigned idx = to_var(arg)->get_idx();
                row[idx] = rational(-1);
                row[num_vars + i] = rational(1);
                M.A.push_back(row);
                M.b.push_back(rational(0));
                M.eq.push_back(true);
            }
            else if (a.is_numeral(arg, n)) {
                vector<rational> row;
                row.resize(num_columns, rational(0));
                row[num_vars + i] = rational(1);
                M.A.push_back(row);
                M.b.push_back(-n);
                M.eq.push_back(true);
            }
            else {
                UNREACHABLE();
            }
        }
        if (M.A.size() == sz0) {
            return false;
        }

        TRACE("dl", M.display(tout << r.get_decl()->get_name() << "\n"););
        matrix MD;
        dualizeI(MD, M);
        M.reset();
        // project for variables in head.
        for (unsigned i = 0; i < MD.size(); ++i) {
            vector<rational> row;
            row.append(arity, MD.A[i].c_ptr() + num_vars);
            M.A.push_back(row);
            M.b.push_back(MD.b[i]);
            M.eq.push_back(true);
        }
        TRACE("dl", M.display(tout << r.get_decl()->get_name() << "\n"););
        
        return true;
    }

    void mk_karr_invariants::intersect_matrix(app* p, matrix const& Mp, unsigned num_columns, matrix& M) {
        for (unsigned j = 0; j < Mp.size(); ++j) {
            rational b = Mp.b[j], n;
            vector<rational> row;
            row.resize(num_columns, rational(0));
            for (unsigned i = 0; i < p->get_num_args(); ++i) {
                expr* arg = p->get_arg(i);
                if (!a.is_int(arg)) {
                    // no-op
                }
                else if (is_var(arg)) {
                    unsigned idx = to_var(arg)->get_idx();
                    row[idx] += Mp.A[j][i];
                }
                else if (a.is_numeral(arg, n)) {
                    b += Mp.A[j][i]*n;
                }
                else {
                    UNREACHABLE();
                }
            }
            M.A.push_back(row);
            M.b.push_back(b);
            M.eq.push_back(Mp.eq[j]);
        }
    }

    // treat src as a homogeneous matrix.
    void mk_karr_invariants::dualizeH(matrix& dst, matrix const& src) {
        dst.reset();
        if (src.size() == 0) {
            return;
        }
        m_hb.reset();
        for (unsigned i = 0; i < src.size(); ++i) {
            vector<rational> v(src.A[i]);
            v.push_back(src.b[i]);
            if (src.eq[i]) {
                m_hb.add_eq(v, rational(0));
            }
            else {
                m_hb.add_ge(v, rational(0));
            }
        }
        for (unsigned i = 0; i < 1 + src.A[0].size(); ++i) {
            m_hb.set_is_int(i);
        }
        lbool is_sat = m_hb.saturate();
        TRACE("dl_verbose", m_hb.display(tout););
        SASSERT(is_sat == l_true);
        unsigned basis_size = m_hb.get_basis_size();
        for (unsigned i = 0; i < basis_size; ++i) {
            bool is_initial;
            vector<rational> soln;
            m_hb.get_basis_solution(i, soln, is_initial);
            if (!is_initial) {
                dst.b.push_back(soln.back());
                dst.eq.push_back(true);
                soln.pop_back();
                dst.A.push_back(soln);
            }
        }
    }

    // treat src as an inhomegeneous matrix.
    void mk_karr_invariants::dualizeI(matrix& dst, matrix const& src) {
        m_hb.reset();
        for (unsigned i = 0; i < src.size(); ++i) {
            if (src.eq[i]) {
                m_hb.add_eq(src.A[i], -src.b[i]);
            }
            else {
                m_hb.add_ge(src.A[i], -src.b[i]);
            }
        }
        for (unsigned i = 0; !src.A.empty() && i < src.A[0].size(); ++i) {
            m_hb.set_is_int(i);
        }
        lbool is_sat = m_hb.saturate();
        TRACE("dl_verbose", m_hb.display(tout););
        // TBD: actually transition function can be unsat.
        // in this case the rule can be removed.
        SASSERT(is_sat == l_true);
        dst.reset();
        unsigned basis_size = m_hb.get_basis_size();
        bool first_initial = true;
        for (unsigned i = 0; i < basis_size; ++i) {
            bool is_initial;
            vector<rational> soln;
            m_hb.get_basis_solution(i, soln, is_initial);
            if (is_initial && first_initial) {
                dst.A.push_back(soln);
                dst.b.push_back(rational(1));
                dst.eq.push_back(true);
                first_initial = false;
            }
            else if (!is_initial) {
                dst.A.push_back(soln);
                dst.b.push_back(rational(0));
                dst.eq.push_back(true);
            }
        }
    }

    void mk_karr_invariants::update_body(rule_set& rules, rule& r){
        unsigned utsz = r.get_uninterpreted_tail_size();
        unsigned tsz  = r.get_tail_size();
        app_ref_vector tail(m);
        for (unsigned i = 0; i < tsz; ++i) {
            tail.push_back(r.get_tail(i));
        }
        for (unsigned i = 0; i < utsz; ++i) {
            func_decl* q = r.get_decl(i);            
            matrix* N = get_constraints(q);
            if (!N) {
                continue;
            }
            expr_ref zero(m), lhs(m);
            zero = a.mk_numeral(rational(0), true);
            for (unsigned j = 0; j < N->size(); ++j) {
                rational n;
                SASSERT(N->A[j].size() == q->get_arity());
                expr_ref_vector sum(m);
                for (unsigned k = 0; k < N->A[j].size(); ++k) {
                    n = N->A[j][k];
                    if (!n.is_zero()) {
                        expr* arg = r.get_tail(i)->get_arg(k);
                        sum.push_back(a.mk_mul(a.mk_numeral(n, true), arg));
                    }
                }
                n = N->b[j];
                if (!n.is_zero()) {
                    sum.push_back(a.mk_numeral(n, true));
                }               
                lhs = a.mk_add(sum.size(), sum.c_ptr());
                if (N->eq[j]) {
                    tail.push_back(m.mk_eq(lhs, zero));
                }
                else {
                    tail.push_back(a.mk_ge(lhs, zero));
                }
            }            
        }
        rule* new_rule = &r;
        if (tail.size() != tsz) {
            new_rule = rm.mk(r.get_head(), tail.size(), tail.c_ptr(), 0, r.name());
        }
        rules.add_rule(new_rule);
        rm.mk_rule_rewrite_proof(r, *new_rule); // should be weakening rule.
    }
=======
>>>>>>> 4138e17b

    class mk_karr_invariants::add_invariant_model_converter : public model_converter {
        ast_manager&          m;
        arith_util            a;
        func_decl_ref_vector  m_funcs;
        expr_ref_vector       m_invs;
    public:
        
        add_invariant_model_converter(ast_manager& m): m(m), a(m), m_funcs(m), m_invs(m) {}

        virtual ~add_invariant_model_converter() { }

        void add(func_decl* p, expr* inv) {
            if (!m.is_true(inv)) {
                m_funcs.push_back(p);
                m_invs.push_back(inv);
            }
        }

        virtual void operator()(model_ref & mr) {
            for (unsigned i = 0; i < m_funcs.size(); ++i) {
                func_decl* p = m_funcs[i].get();
                func_interp* f = mr->get_func_interp(p);
                expr_ref body(m);                
                unsigned arity = p->get_arity();
                SASSERT(0 < arity);
                if (f) {
                    SASSERT(f->num_entries() == 0);
                    if (!f->is_partial()) {
                        bool_rewriter(m).mk_and(f->get_else(), m_invs[i].get(), body);
                    }
                }
                else {
                    f = alloc(func_interp, m, arity);
                    mr->register_decl(p, f);
                    body = m.mk_false();  // fragile: assume that relation was pruned by being infeasible.
                }
                f->set_else(body);
            }            
        }
    
        virtual model_converter * translate(ast_translation & translator) {
            add_invariant_model_converter* mc = alloc(add_invariant_model_converter, m);
            for (unsigned i = 0; i < m_funcs.size(); ++i) {
                mc->add(translator(m_funcs[i].get()), m_invs[i].get());
            }
            return mc;
        }

    private:
        void mk_body(matrix const& M, expr_ref& body) {
            expr_ref_vector conj(m);
            for (unsigned i = 0; i < M.size(); ++i) {
                mk_body(M.A[i], M.b[i], M.eq[i], conj);
            }
            bool_rewriter(m).mk_and(conj.size(), conj.c_ptr(), body);
        }

        void mk_body(vector<rational> const& row, rational const& b, bool is_eq, expr_ref_vector& conj) {
            expr_ref_vector sum(m);
            expr_ref zero(m), lhs(m);
            zero = a.mk_numeral(rational(0), true);

            for (unsigned i = 0; i < row.size(); ++i) {
                if (row[i].is_zero()) {
                    continue;
                }
                var* var = m.mk_var(i, a.mk_int());
                if (row[i].is_one()) {
                    sum.push_back(var);
                }
                else {
                    sum.push_back(a.mk_mul(a.mk_numeral(row[i], true), var));
                }
            }
            if (!b.is_zero()) {
                sum.push_back(a.mk_numeral(b, true));
            }
            lhs = a.mk_add(sum.size(), sum.c_ptr());
            if (is_eq) {
                conj.push_back(m.mk_eq(lhs, zero));
            }
            else {
                conj.push_back(a.mk_ge(lhs, zero));
            }
        }
    };

    void mk_karr_invariants::cancel() {
        m_inner_ctx.cancel();
    }
    
    rule_set * mk_karr_invariants::operator()(rule_set const & source) {
        if (!m_ctx.get_params().karr()) {
            return 0;
        }
        rule_set::iterator it = source.begin(), end = source.end();
        for (; it != end; ++it) {
            rule const& r = **it;
            if (r.has_negation()) {
                return 0;
            }
        }
        rel_context& rctx = m_inner_ctx.get_rel_context();
        ptr_vector<func_decl> heads;
        m_inner_ctx.ensure_opened();
        it = source.begin();
        for (; it != end; ++it) {
            rule_ref r(*it, m_ctx.get_rule_manager());
            m_inner_ctx.add_rule(r);
            m_inner_ctx.register_predicate(r->get_decl());
        }
        m_inner_ctx.close();
        rule_set::decl2rules::iterator dit  = source.begin_grouped_rules();
        rule_set::decl2rules::iterator dend = source.end_grouped_rules();
        for (; dit != dend; ++dit) {
            heads.push_back(dit->m_key);
        }
        m_inner_ctx.rel_query(heads.size(), heads.c_ptr());
        
        rule_set* rules = alloc(rule_set, m_ctx);
        it = source.begin();            
        for (; it != end; ++it) {
            update_body(rctx, *rules, **it);
        }
        if (m_ctx.get_model_converter()) {
            add_invariant_model_converter* kmc = alloc(add_invariant_model_converter, m);
            rule_set::decl2rules::iterator git  = source.begin_grouped_rules();
            rule_set::decl2rules::iterator gend = source.end_grouped_rules();
            for (; git != gend; ++git) {
                func_decl* p = git->m_key;
                expr_ref fml(m);
                relation_base* rb = rctx.try_get_relation(p);
                if (rb) {
                    rb->to_formula(fml);
                    kmc->add(p, fml);                    
                }
            }
            m_ctx.add_model_converter(kmc);
        }
        TRACE("dl", rules->display(tout););
        return rules;
    }

    void mk_karr_invariants::update_body(rel_context& rctx, rule_set& rules, rule& r) { 
        unsigned utsz = r.get_uninterpreted_tail_size();
        unsigned tsz  = r.get_tail_size();
        app_ref_vector tail(m);
        expr_ref fml(m);
        for (unsigned i = 0; i < tsz; ++i) {
            tail.push_back(r.get_tail(i));
        }
        for (unsigned i = 0; i < utsz; ++i) {
            func_decl* q = r.get_decl(i);            
            relation_base* rb = rctx.try_get_relation(r.get_decl(i));
            if (rb) {
                rb->to_formula(fml);
                expr_safe_replace rep(m);
                for (unsigned j = 0; j < q->get_arity(); ++j) {
                    rep.insert(m.mk_var(j, q->get_domain(j)), 
                               r.get_tail(i)->get_arg(j));
                }
                rep(fml);
                tail.push_back(to_app(fml));
            }
        }
        rule* new_rule = &r;
        if (tail.size() != tsz) {
            new_rule = rm.mk(r.get_head(), tail.size(), tail.c_ptr(), 0, r.name());
        }
        rules.add_rule(new_rule);
        rm.mk_rule_rewrite_proof(r, *new_rule); // should be weakening rule.        
    }



    class karr_relation : public relation_base {              
        friend class karr_relation_plugin;
        friend class karr_relation_plugin::filter_equal_fn;

        karr_relation_plugin& m_plugin;
        ast_manager&          m;
        mutable arith_util    a;
        func_decl_ref         m_fn;
        mutable bool          m_empty;
        mutable matrix        m_ineqs;
        mutable bool          m_ineqs_valid;
        mutable matrix        m_basis;
        mutable bool          m_basis_valid;

    public:
        karr_relation(karr_relation_plugin& p, func_decl* f, relation_signature const& s, bool is_empty):
            relation_base(p, s),
            m_plugin(p),
            m(p.get_ast_manager()),
            a(m),
            m_fn(f, m),
            m_empty(is_empty),
            m_ineqs_valid(!is_empty),
            m_basis_valid(false)
        {
        }

        virtual bool empty() const { 
            return m_empty;
        }

        virtual void add_fact(const relation_fact & f) {
            SASSERT(m_empty);
            SASSERT(!m_basis_valid);
            m_empty = false;
            m_ineqs_valid = true;
            for (unsigned i = 0; i < f.size(); ++i) {
                rational n;
                if (a.is_numeral(f[i], n) && n.is_int()) {
                    vector<rational> row;
                    row.resize(f.size());
                    row[i] = rational(1);
                    m_ineqs.A.push_back(row);
                    m_ineqs.b.push_back(-n);
                    m_ineqs.eq.push_back(true);
                }
            }
        }

        virtual bool contains_fact(const relation_fact & f) const {            
            UNREACHABLE();
            return false;
        }

        virtual void display(std::ostream & out) const {
            if (m_fn) {
                out << m_fn->get_name() << "\n";
            }
            if (empty()) {
                out << "empty\n";
            }
            else {
                if (m_ineqs_valid) {
                    m_ineqs.display(out << "ineqs:\n");
                }
                if (m_basis_valid) {
                    m_basis.display(out << "basis:\n");
                }
            }
        }

        virtual karr_relation * clone() const {
            karr_relation* result = alloc(karr_relation, m_plugin, m_fn, get_signature(), m_empty);
            result->copy(*this);
            return result;
        }

        virtual karr_relation * complement(func_decl*) const {
            UNREACHABLE();
            return 0;
        }

        virtual void to_formula(expr_ref& fml) const {
            if (empty()) {
                fml = m.mk_false();
            }
            else {
                matrix const& M = get_ineqs();
                expr_ref_vector conj(m);
                for (unsigned i = 0; i < M.size(); ++i) {
                    to_formula(M.A[i], M.b[i], M.eq[i], conj);
                }
                bool_rewriter(m).mk_and(conj.size(), conj.c_ptr(), fml);
            }
        }

        karr_relation_plugin& get_plugin() const { return m_plugin; }

        void filter_interpreted(app* cond) {
            rational one(1), mone(-1);
            expr* e1, *e2, *en;
            var* v, *w;
            rational n1, n2;
            expr_ref_vector conjs(m);
            datalog::flatten_and(cond, conjs);
            matrix& M = get_ineqs();
            unsigned num_columns = get_signature().size();

            for (unsigned i = 0; i < conjs.size(); ++i) {
                expr* e = conjs[i].get();
                rational b(0);
                vector<rational> row;
                row.resize(num_columns, rational(0));
                bool processed = true;
                if (m.is_eq(e, e1, e2) && is_linear(e1, row, b, one) && is_linear(e2, row, b, mone)) {
                    M.A.push_back(row);
                    M.b.push_back(b);
                    M.eq.push_back(true);
                }
                else if ((a.is_le(e, e1, e2) || a.is_ge(e, e2, e1)) && 
                         is_linear(e1, row, b, mone) && is_linear(e2, row, b, one)) {
                    M.A.push_back(row);
                    M.b.push_back(b);
                    M.eq.push_back(false);
                }
                else if ((a.is_lt(e, e1, e2) || a.is_gt(e, e2, e1)) && 
                         is_linear(e1, row, b, mone) && is_linear(e2, row, b, one)) {
                    M.A.push_back(row);
                    M.b.push_back(b - rational(1));
                    M.eq.push_back(false);
                }
                else if (m.is_not(e, en) && (a.is_lt(en, e2, e1) || a.is_gt(en, e1, e2)) && 
                         is_linear(e1, row, b, mone) && is_linear(e2, row, b, one)) {
                    M.A.push_back(row);
                    M.b.push_back(b);
                    M.eq.push_back(false);
                }
                else if (m.is_not(e, en) && (a.is_le(en, e2, e1) || a.is_ge(en, e1, e2)) && 
                         is_linear(e1, row, b, mone) && is_linear(e2, row, b, one)) {
                    M.A.push_back(row);
                    M.b.push_back(b - rational(1));
                    M.eq.push_back(false);
                }
                else if (m.is_or(e, e1, e2) && is_eq(e1, v, n1) && is_eq(e2, w, n2) && v == w) {
                    if (n1 > n2) {
                        std::swap(n1, n2);
                    }
                    SASSERT(n1 <= n2);
                    row[v->get_idx()] = rational(1);
                    // v - n1 >= 0
                    M.A.push_back(row);
                    M.b.push_back(-n1);
                    M.eq.push_back(false);
                    // -v + n2 >= 0
                    row[v->get_idx()] = rational(-1);
                    M.A.push_back(row);
                    M.b.push_back(n2);
                    M.eq.push_back(false);
                }
                else {
                    processed = false;
                }
                TRACE("dl", tout << (processed?"+ ":"- ") << mk_pp(e, m) << "\n";
                      if (processed) matrix::display_ineq(tout, row, M.b.back(), M.eq.back());
                      );
            }
            TRACE("dl", display(tout););
        }

        void mk_join(karr_relation const& r1, karr_relation const& r2, 
                     unsigned col_cnt, unsigned const* cols1, unsigned const* cols2) {
            if (r1.empty() || r2.empty()) {
                m_empty = true;
                return;
            }
            matrix const& M1 = r1.get_ineqs();
            matrix const& M2 = r2.get_ineqs();
            unsigned sig1_size = r1.get_signature().size();
            unsigned sig_size = get_signature().size();
            m_ineqs.reset();
            for (unsigned i = 0; i < M1.size(); ++i) {
                vector<rational> row;
                row.append(M1.A[i]);
                row.resize(sig_size);
                m_ineqs.A.push_back(row);
                m_ineqs.b.push_back(M1.b[i]);
                m_ineqs.eq.push_back(M1.eq[i]);
            }
            for (unsigned i = 0; i < M2.size(); ++i) {
                vector<rational> row;
                row.resize(sig_size);
                for (unsigned j = 0; j < M2.A[i].size(); ++j) {
                    row[sig1_size + j] = M2.A[i][j];
                }
                m_ineqs.A.push_back(row);
                m_ineqs.b.push_back(M2.b[i]);
                m_ineqs.eq.push_back(M2.eq[i]);
            }
            for (unsigned i = 0; i < col_cnt; ++i) {
                vector<rational> row;
                row.resize(sig_size);
                row[cols1[i]] = rational(1);
                row[sig1_size + cols2[i]] = rational(-1);
                m_ineqs.A.push_back(row);
                m_ineqs.b.push_back(rational(0));
                m_ineqs.eq.push_back(true);
            }
            m_ineqs_valid = true;
            m_basis_valid = false;
            m_empty = false;
            if (r1.m_fn) {
                m_fn = r1.m_fn;
            }
            if (r2.m_fn) {
                m_fn = r2.m_fn;
            }
        }

        void mk_project(karr_relation const& r, unsigned cnt, unsigned const* cols) {
            if (r.m_empty) {
                m_empty = true;
                return;
            }
            matrix const& M = r.get_basis();
            m_basis.reset();
            for (unsigned i = 0; i < M.size(); ++i) {
                vector<rational> row;
                unsigned k = 0;
                for (unsigned j = 0; j < M.A[i].size(); ++j) {
                    if (k < cnt && j == cols[k]) {
                        ++k;
                    }
                    else {
                        row.push_back(M.A[i][j]);
                    }
                }
                SASSERT(row.size() + cnt == M.A[i].size());
                SASSERT(M.eq[i]);
                m_basis.A.push_back(row);
                m_basis.b.push_back(M.b[i]);
                m_basis.eq.push_back(true);
            }
            m_basis_valid = true;
            m_ineqs_valid = false;
            m_empty = false;
            m_fn = r.m_fn;
            
            TRACE("dl", 
                  for (unsigned i = 0; i < cnt; ++i) {
                      tout << cols[i] << " ";
                  }
                  tout << "\n";
                  r.display(tout); 
                  display(tout););
        }

        void mk_rename(const karr_relation & r, unsigned col_cnt, const unsigned * cols) {
            if (r.empty()) {
                m_empty = true;
                return;
            }
            m_ineqs.reset();
            m_basis.reset();
            m_ineqs_valid = r.m_ineqs_valid;
            m_basis_valid = r.m_basis_valid;
            if (m_ineqs_valid) {
                m_ineqs.append(r.m_ineqs);
                mk_rename(m_ineqs, col_cnt, cols);
            }
            if (m_basis_valid) {
                m_basis.append(r.m_basis);
                mk_rename(m_basis, col_cnt, cols);
            }
            m_fn = r.m_fn;
            TRACE("dl", r.display(tout); display(tout););
        }

        void mk_union(karr_relation const& src, karr_relation* delta) {
            if (src.empty()) {
                if (delta) {
                    delta->m_empty = true;
                }
                return;
            }
            matrix const& M = src.get_basis();
            if (empty()) {
                m_basis = M;
                m_basis_valid = true;
                m_empty = false;
                m_ineqs_valid = false;
                if (delta) {
                    delta->copy(*this);
                }
                return;
            }
            matrix& N = get_basis();
            unsigned N_size = N.size();
            for (unsigned i = 0; i < M.size(); ++i) {
                bool found = false;
                for (unsigned j = 0; !found && j < N_size; ++j) {
                    found = 
                        same_row(M.A[i], N.A[j]) &&
                        M.b[i] == N.b[j] &&
                        M.eq[i] == N.eq[j];
                }
                if (!found) {
                    N.A.push_back(M.A[i]);
                    N.b.push_back(M.b[i]);
                    N.eq.push_back(M.eq[i]);
                }
            }
            m_ineqs_valid = false;
            if (N_size != N.size()) {
                if (delta) {
                    delta->copy(*this);
                }
            }
        }

        matrix const& get_basis() const {
            init_basis();
            return m_basis;
        }

        matrix& get_basis() {
            init_basis();
            return m_basis;
        }

        matrix const& get_ineqs() const {   
            init_ineqs();
            return m_ineqs;
        }

        matrix & get_ineqs() {    
            init_ineqs();
            return m_ineqs;
        }

    private:

        void copy(karr_relation const& other) {
            m_ineqs = other.m_ineqs;
            m_basis = other.m_basis;
            m_basis_valid = other.m_basis_valid;
            m_ineqs_valid = other.m_ineqs_valid;
            m_empty = other.m_empty;
        }

        bool same_row(vector<rational> const& r1, vector<rational> const& r2) const {
            SASSERT(r1.size() == r2.size());
            for (unsigned i = 0; i < r1.size(); ++i) {
                if (r1[i] != r2[i]) {
                    return false;
                }
            }
            return true;
        }

        void mk_rename(matrix& M, unsigned col_cnt, unsigned const* cols) {
            for (unsigned j = 0; j < M.size(); ++j) {
                vector<rational> & row = M.A[j];
                rational tmp = row[cols[0]];
                for (unsigned i = 0; i + 1 < col_cnt; ++i) {
                    row[cols[i]] = row[cols[i+1]];
                }
                row[cols[col_cnt-1]] = tmp;
            }
        }

        bool is_eq(expr* e, var*& v, rational& n) {
            expr* e1, *e2;
            if (!m.is_eq(e, e1, e2)) {
                return false;
            }
            if (!is_var(e1)) {
                std::swap(e1, e2);
            }
            if (!is_var(e1)) {
                return false;
            }
            v = to_var(e1);
            if (!a.is_numeral(e2, n)) {
                return false;
            }
            return true;
        }

        bool is_linear(expr* e, vector<rational>& row, rational& b, rational const& mul) {
            if (!a.is_int(e)) {
                return false;
            }
            if (is_var(e)) {
                row[to_var(e)->get_idx()] += mul;
                return true;
            }
            if (!is_app(e)) {
                return false;
            }
            rational n;
            if (a.is_numeral(e, n)) {
                b += mul*n;
                return true;
            }
            if (a.is_add(e)) {
                for (unsigned i = 0; i < to_app(e)->get_num_args(); ++i) {
                    if (!is_linear(to_app(e)->get_arg(i), row, b, mul)) {
                        return false;
                    }
                }
                return true;
            }
            expr* e1, *e2;
            if (a.is_sub(e, e1, e2)) {
                return is_linear(e1, row, b, mul) && is_linear(e2, row, b, -mul);
            }
            if (a.is_mul(e, e1, e2) && a.is_numeral(e1, n)) {
                return is_linear(e2, row, b, mul*n);
            }
            if (a.is_mul(e, e1, e2) && a.is_numeral(e2, n)) {
                return is_linear(e1, row, b, mul*n);
            }
            if (a.is_uminus(e, e1)) {
                return is_linear(e1, row, b, -mul);
            }
            return false;        
        }

        void init_ineqs() const {
            if (!m_ineqs_valid) {
                SASSERT(m_basis_valid);
                m_plugin.dualizeH(m_ineqs, m_basis);
                m_ineqs_valid = true;
            }
        }

        void init_basis() const {
            if (!m_basis_valid) {
                SASSERT(m_ineqs_valid);
                if (m_plugin.dualizeI(m_basis, m_ineqs)) {
                    m_basis_valid = true;
                }
                else {
                    m_empty = true;
                }
            }
        }

        void to_formula(vector<rational> const& row, rational const& b, bool is_eq, expr_ref_vector& conj) const {
            expr_ref_vector sum(m);
            expr_ref zero(m), lhs(m);
            zero = a.mk_numeral(rational(0), true);

            for (unsigned i = 0; i < row.size(); ++i) {
                if (row[i].is_zero()) {
                    continue;
                }
                var* var = m.mk_var(i, a.mk_int());
                if (row[i].is_one()) {
                    sum.push_back(var);
                }
                else {
                    sum.push_back(a.mk_mul(a.mk_numeral(row[i], true), var));
                }
            }
            if (!b.is_zero()) {
                sum.push_back(a.mk_numeral(b, true));
            }
            lhs = a.mk_add(sum.size(), sum.c_ptr());
            if (is_eq) {
                conj.push_back(m.mk_eq(lhs, zero));
            }
            else {
                conj.push_back(a.mk_ge(lhs, zero));
            }
        }
    };


    karr_relation& karr_relation_plugin::get(relation_base& r) {
        return dynamic_cast<karr_relation&>(r);
    }

    karr_relation const & karr_relation_plugin::get(relation_base const& r) {
        return dynamic_cast<karr_relation const&>(r);
    }  

    void karr_relation_plugin::set_cancel(bool f) {
        m_hb.set_cancel(f);
    }

    relation_base * karr_relation_plugin::mk_empty(const relation_signature & s) {
        return alloc(karr_relation, *this, 0, s, true);
    }

    relation_base * karr_relation_plugin::mk_full(func_decl* p, const relation_signature & s) {
        return alloc(karr_relation, *this, p, s, false);
    }

    class karr_relation_plugin::join_fn : public convenient_relation_join_fn {
    public:
        join_fn(const relation_signature & o1_sig, const relation_signature & o2_sig, unsigned col_cnt,
                const unsigned * cols1, const unsigned * cols2) 
            : convenient_relation_join_fn(o1_sig, o2_sig, col_cnt, cols1, cols2){
        }
        
        virtual relation_base * operator()(const relation_base & _r1, const relation_base & _r2) {
            karr_relation const& r1 = get(_r1);
            karr_relation const& r2 = get(_r2);
            karr_relation_plugin& p = r1.get_plugin();
            karr_relation* result = dynamic_cast<karr_relation*>(p.mk_full(0, get_result_signature()));            
            result->mk_join(r1, r2, m_cols1.size(), m_cols1.c_ptr(), m_cols2.c_ptr());
            return result;
        }
    };

    relation_join_fn * karr_relation_plugin::mk_join_fn(
        const relation_base & t1, const relation_base & t2,
        unsigned col_cnt, const unsigned * cols1, const unsigned * cols2) {
        if (!check_kind(t1) || !check_kind(t2)) {
            return 0;
        }
        return alloc(join_fn, t1.get_signature(), t2.get_signature(), col_cnt, cols1, cols2);
    }


    class karr_relation_plugin::project_fn : public convenient_relation_project_fn {
    public:
        project_fn(const relation_signature & orig_sig, unsigned removed_col_cnt, const unsigned * removed_cols) 
            : convenient_relation_project_fn(orig_sig, removed_col_cnt, removed_cols) {
        }

        virtual relation_base * operator()(const relation_base & _r) {
            karr_relation const& r = get(_r);
            karr_relation_plugin& p = r.get_plugin();
            karr_relation* result = dynamic_cast<karr_relation*>(p.mk_full(0, get_result_signature()));            
            result->mk_project(r, m_removed_cols.size(), m_removed_cols.c_ptr());
            return result;
        }
    };

    relation_transformer_fn * karr_relation_plugin::mk_project_fn(const relation_base & r, 
            unsigned col_cnt, const unsigned * removed_cols) {
        return alloc(project_fn, r.get_signature(), col_cnt, removed_cols);
    }
   
    class karr_relation_plugin::rename_fn : public convenient_relation_rename_fn {
    public:
        rename_fn(karr_relation_plugin& p, const relation_signature & orig_sig, unsigned cycle_len, const unsigned * cycle) 
            : convenient_relation_rename_fn(orig_sig, cycle_len, cycle) {}

        virtual relation_base * operator()(const relation_base & _r) {
            karr_relation const& r = get(_r);
            karr_relation_plugin& p = r.get_plugin();
            karr_relation* result = dynamic_cast<karr_relation*>(p.mk_full(0, get_result_signature()));
            result->mk_rename(r, m_cycle.size(), m_cycle.c_ptr());
            return result;
        }
    };

    relation_transformer_fn * karr_relation_plugin::mk_rename_fn(const relation_base & r, 
            unsigned cycle_len, const unsigned * permutation_cycle) {
        if (!check_kind(r)) {
            return 0;
        }
        return alloc(rename_fn, *this, r.get_signature(), cycle_len, permutation_cycle);
    }

    bool karr_relation_plugin::dualizeI(matrix& dst, matrix const& src) {
        dst.reset();
        m_hb.reset();
        for (unsigned i = 0; i < src.size(); ++i) {
            if (src.eq[i]) {
                m_hb.add_eq(src.A[i], -src.b[i]);
            }
            else {
                m_hb.add_ge(src.A[i], -src.b[i]);
            }
        }
        for (unsigned i = 0; !src.A.empty() && i < src.A[0].size(); ++i) {
            m_hb.set_is_int(i);
        }
        lbool is_sat = l_undef;

        try {
            is_sat = m_hb.saturate();
        }
        catch (...) {
            is_sat = l_undef;
        }
        TRACE("dl_verbose", m_hb.display(tout););
        if (is_sat == l_false) {
            return false;
        }
        if (is_sat == l_undef) {
            return true;
        }
        unsigned basis_size = m_hb.get_basis_size();
        bool first_initial = true;
        for (unsigned i = 0; i < basis_size; ++i) {
            bool is_initial;
            vector<rational> soln;
            m_hb.get_basis_solution(i, soln, is_initial);
            if (is_initial && first_initial) {
                dst.A.push_back(soln);
                dst.b.push_back(rational(1));
                dst.eq.push_back(true);
                first_initial = false;
            }
            else if (!is_initial) {
                dst.A.push_back(soln);
                dst.b.push_back(rational(0));
                dst.eq.push_back(true);
            }
        }
        return true;
    }

    void karr_relation_plugin::dualizeH(matrix& dst, matrix const& src) {
        dst.reset();
        if (src.size() == 0) {
            return;
        }
        m_hb.reset();
        for (unsigned i = 0; i < src.size(); ++i) {
            vector<rational> v(src.A[i]);
            v.push_back(src.b[i]);
            if (src.eq[i]) {
                m_hb.add_eq(v, rational(0));
            }
            else {
                m_hb.add_ge(v, rational(0));
            }
        }
        for (unsigned i = 0; i < 1 + src.A[0].size(); ++i) {
            m_hb.set_is_int(i);
        }
        lbool is_sat = l_undef;
        try {
            is_sat = m_hb.saturate();
        }
        catch (...) {
            is_sat = l_undef;
        }
        if (is_sat != l_true) {
            return;
        }
        TRACE("dl_verbose", m_hb.display(tout););
        SASSERT(is_sat == l_true);
        unsigned basis_size = m_hb.get_basis_size();
        for (unsigned i = 0; i < basis_size; ++i) {
            bool is_initial;
            vector<rational> soln;
            m_hb.get_basis_solution(i, soln, is_initial);
            if (!is_initial) {
                dst.b.push_back(soln.back());
                dst.eq.push_back(true);
                soln.pop_back();
                dst.A.push_back(soln);
            }
        }
    }


    class karr_relation_plugin::union_fn : public relation_union_fn {
        karr_relation_plugin& m_plugin;
    public:
        union_fn(karr_relation_plugin& p) :
            m_plugin(p) {            
        }

        virtual void operator()(relation_base & _r, const relation_base & _src, relation_base * _delta) {

            karr_relation& r = get(_r);
            karr_relation const& src = get(_src);
            TRACE("dl", r.display(tout << "dst:\n"); src.display(tout  << "src:\n"););

            if (_delta) {
                karr_relation& d = get(*_delta);
                r.mk_union(src, &d);
            }
            else {
                r.mk_union(src, 0);
            }            
            TRACE("dl", r.display(tout << "result:\n"););
        }
    };

    relation_union_fn * karr_relation_plugin::mk_union_fn(const relation_base & tgt, const relation_base & src,
        const relation_base * delta) {
        if (!check_kind(tgt) || !check_kind(src) || (delta && !check_kind(*delta))) {
            return 0;
        }
        return alloc(union_fn, *this);
    }

    class karr_relation_plugin::filter_identical_fn : public relation_mutator_fn {
        unsigned_vector m_identical_cols;
    public:
        filter_identical_fn(unsigned col_cnt, const unsigned * identical_cols) 
            : m_identical_cols(col_cnt, identical_cols) {}

        virtual void operator()(relation_base & _r) {
            karr_relation & r = get(_r);
            TRACE("dl", r.display(tout << "src:\n"););
            r.get_ineqs();
            for (unsigned i = 1; i < m_identical_cols.size(); ++i) {
                unsigned c1 = m_identical_cols[0];
                unsigned c2 = m_identical_cols[i];
                vector<rational> row;
                row.resize(r.get_signature().size());
                row[c1] = rational(1);
                row[c2] = rational(-1);
                r.m_ineqs.A.push_back(row);
                r.m_ineqs.b.push_back(rational(0));
                r.m_ineqs.eq.push_back(true);
                r.m_basis_valid = false;
            }
            TRACE("dl", r.display(tout << "result:\n"););
        }
    };

    relation_mutator_fn * karr_relation_plugin::mk_filter_identical_fn(
        const relation_base & t, unsigned col_cnt, const unsigned * identical_cols) {
        if(!check_kind(t)) {
            return 0;
        }
        return alloc(filter_identical_fn, col_cnt, identical_cols);
    }


    class karr_relation_plugin::filter_equal_fn : public relation_mutator_fn {
        unsigned m_col;
        rational m_value;
    public:
        filter_equal_fn(relation_manager & m, const relation_element & value, unsigned col) 
            : m_col(col) {
            arith_util arith(m.get_context().get_manager());
            VERIFY(arith.is_numeral(value, m_value));            
        }

        virtual void operator()(relation_base & _r) {
            karr_relation & r = get(_r);
            karr_relation_plugin & p = r.get_plugin();
            if (m_value.is_int()) {
                r.get_ineqs();
                vector<rational> row;
                row.resize(r.get_signature().size());
                row[m_col] = rational(1);
                r.m_ineqs.A.push_back(row);
                r.m_ineqs.b.push_back(rational(-1));
                r.m_ineqs.eq.push_back(true);
                r.m_basis_valid = false;
            }
            TRACE("dl", tout << m_value << "\n"; r.display(tout););            
        }
    };

    relation_mutator_fn * karr_relation_plugin::mk_filter_equal_fn(const relation_base & r, 
        const relation_element & value, unsigned col) {
        if(check_kind(r)) {
            return alloc(filter_equal_fn, get_manager(), value, col);
        }
        return 0;
    }


    class karr_relation_plugin::filter_interpreted_fn : public relation_mutator_fn {
        app_ref m_cond;
    public:
        filter_interpreted_fn(karr_relation const& t, app* cond):
            m_cond(cond, t.get_plugin().get_ast_manager()) {
        }

        void operator()(relation_base& t) {
            get(t).filter_interpreted(m_cond);
            TRACE("dl", tout << mk_pp(m_cond, m_cond.get_manager()) << "\n"; t.display(tout););
        }
    };

    relation_mutator_fn * karr_relation_plugin::mk_filter_interpreted_fn(const relation_base & t, app * condition) {
        if (check_kind(t)) {
            return alloc(filter_interpreted_fn, get(t), condition);
        }
        return 0;
    }

};
<|MERGE_RESOLUTION|>--- conflicted
+++ resolved
@@ -96,296 +96,6 @@
         }
     }
     
-<<<<<<< HEAD
-    bool mk_karr_invariants::get_transition_relation(rule const& r, matrix& M) {
-        unsigned num_vars = rm.get_counter().get_max_rule_var(r)+1;
-        unsigned arity = r.get_decl()->get_arity();
-        unsigned num_columns = arity + num_vars;        
-        unsigned utsz = r.get_uninterpreted_tail_size();
-        unsigned tsz  = r.get_tail_size();
-        M.reset();
-        
-        for (unsigned i = 0; i < utsz; ++i) {
-            matrix const* Mp = get_constraints(r.get_decl(i));
-            if (!Mp) {
-                return false;
-            }
-            TRACE("dl", Mp->display(tout << "Intersect\n"););
-            intersect_matrix(r.get_tail(i), *Mp, num_columns, M);
-        }
-
-        rational one(1), mone(-1);
-        expr* e1, *e2, *en;
-        var* v, *w;
-        rational n1, n2;
-        expr_ref_vector conjs(m);
-        for (unsigned i = utsz; i < tsz; ++i) {
-            conjs.push_back(r.get_tail(i));
-        }
-        datalog::flatten_and(conjs);
-
-        for (unsigned i = 0; i < conjs.size(); ++i) {
-            expr* e = conjs[i].get();
-            rational b(0);
-            vector<rational> row;
-            row.resize(num_columns, rational(0));
-            bool processed = true;
-            if (m.is_eq(e, e1, e2) && is_linear(e1, row, b, one) && is_linear(e2, row, b, mone)) {
-                M.A.push_back(row);
-                M.b.push_back(b);
-                M.eq.push_back(true);
-            }
-            else if ((a.is_le(e, e1, e2) || a.is_ge(e, e2, e1)) && 
-                     is_linear(e1, row, b, mone) && is_linear(e2, row, b, one)) {
-                M.A.push_back(row);
-                M.b.push_back(b);
-                M.eq.push_back(false);
-            }
-            else if ((a.is_lt(e, e1, e2) || a.is_gt(e, e2, e1)) && 
-                     is_linear(e1, row, b, mone) && is_linear(e2, row, b, one)) {
-                M.A.push_back(row);
-                M.b.push_back(b - rational(1));
-                M.eq.push_back(false);
-            }
-            else if (m.is_not(e, en) && (a.is_lt(en, e2, e1) || a.is_gt(en, e1, e2)) && 
-                     is_linear(e1, row, b, mone) && is_linear(e2, row, b, one)) {
-                M.A.push_back(row);
-                M.b.push_back(b);
-                M.eq.push_back(false);
-            }
-            else if (m.is_not(e, en) && (a.is_le(en, e2, e1) || a.is_ge(en, e1, e2)) && 
-                     is_linear(e1, row, b, mone) && is_linear(e2, row, b, one)) {
-                M.A.push_back(row);
-                M.b.push_back(b - rational(1));
-                M.eq.push_back(false);
-            }
-            else if (m.is_or(e, e1, e2) && is_eq(e1, v, n1) && is_eq(e2, w, n2) && v == w) {
-                if (n1 > n2) {
-                    std::swap(n1, n2);
-                }
-                SASSERT(n1 <= n2);
-                row[v->get_idx()] = rational(1);
-                // v - n1 >= 0
-                M.A.push_back(row);
-                M.b.push_back(-n1);
-                M.eq.push_back(false);
-                // -v + n2 >= 0
-                row[v->get_idx()] = rational(-1);
-                M.A.push_back(row);
-                M.b.push_back(n2);
-                M.eq.push_back(false);
-            }
-            else {
-                processed = false;
-            }
-            TRACE("dl", tout << (processed?"+ ":"- ") << mk_pp(e, m) << "\n";
-                  if (processed) matrix::display_ineq(tout, row, M.b.back(), M.eq.back());
-                  );
-        }
-        // intersect with the head predicate.
-        app* head = r.get_head();
-        unsigned sz0 = M.A.size();
-        for (unsigned i = 0; i < arity; ++i) {
-            rational n;
-            expr* arg = head->get_arg(i);
-            if (!a.is_int(arg)) { 
-                // no-op
-            }
-            else if (is_var(arg)) {
-                vector<rational> row;
-                row.resize(num_columns, rational(0));
-                unsigned idx = to_var(arg)->get_idx();
-                row[idx] = rational(-1);
-                row[num_vars + i] = rational(1);
-                M.A.push_back(row);
-                M.b.push_back(rational(0));
-                M.eq.push_back(true);
-            }
-            else if (a.is_numeral(arg, n)) {
-                vector<rational> row;
-                row.resize(num_columns, rational(0));
-                row[num_vars + i] = rational(1);
-                M.A.push_back(row);
-                M.b.push_back(-n);
-                M.eq.push_back(true);
-            }
-            else {
-                UNREACHABLE();
-            }
-        }
-        if (M.A.size() == sz0) {
-            return false;
-        }
-
-        TRACE("dl", M.display(tout << r.get_decl()->get_name() << "\n"););
-        matrix MD;
-        dualizeI(MD, M);
-        M.reset();
-        // project for variables in head.
-        for (unsigned i = 0; i < MD.size(); ++i) {
-            vector<rational> row;
-            row.append(arity, MD.A[i].c_ptr() + num_vars);
-            M.A.push_back(row);
-            M.b.push_back(MD.b[i]);
-            M.eq.push_back(true);
-        }
-        TRACE("dl", M.display(tout << r.get_decl()->get_name() << "\n"););
-        
-        return true;
-    }
-
-    void mk_karr_invariants::intersect_matrix(app* p, matrix const& Mp, unsigned num_columns, matrix& M) {
-        for (unsigned j = 0; j < Mp.size(); ++j) {
-            rational b = Mp.b[j], n;
-            vector<rational> row;
-            row.resize(num_columns, rational(0));
-            for (unsigned i = 0; i < p->get_num_args(); ++i) {
-                expr* arg = p->get_arg(i);
-                if (!a.is_int(arg)) {
-                    // no-op
-                }
-                else if (is_var(arg)) {
-                    unsigned idx = to_var(arg)->get_idx();
-                    row[idx] += Mp.A[j][i];
-                }
-                else if (a.is_numeral(arg, n)) {
-                    b += Mp.A[j][i]*n;
-                }
-                else {
-                    UNREACHABLE();
-                }
-            }
-            M.A.push_back(row);
-            M.b.push_back(b);
-            M.eq.push_back(Mp.eq[j]);
-        }
-    }
-
-    // treat src as a homogeneous matrix.
-    void mk_karr_invariants::dualizeH(matrix& dst, matrix const& src) {
-        dst.reset();
-        if (src.size() == 0) {
-            return;
-        }
-        m_hb.reset();
-        for (unsigned i = 0; i < src.size(); ++i) {
-            vector<rational> v(src.A[i]);
-            v.push_back(src.b[i]);
-            if (src.eq[i]) {
-                m_hb.add_eq(v, rational(0));
-            }
-            else {
-                m_hb.add_ge(v, rational(0));
-            }
-        }
-        for (unsigned i = 0; i < 1 + src.A[0].size(); ++i) {
-            m_hb.set_is_int(i);
-        }
-        lbool is_sat = m_hb.saturate();
-        TRACE("dl_verbose", m_hb.display(tout););
-        SASSERT(is_sat == l_true);
-        unsigned basis_size = m_hb.get_basis_size();
-        for (unsigned i = 0; i < basis_size; ++i) {
-            bool is_initial;
-            vector<rational> soln;
-            m_hb.get_basis_solution(i, soln, is_initial);
-            if (!is_initial) {
-                dst.b.push_back(soln.back());
-                dst.eq.push_back(true);
-                soln.pop_back();
-                dst.A.push_back(soln);
-            }
-        }
-    }
-
-    // treat src as an inhomegeneous matrix.
-    void mk_karr_invariants::dualizeI(matrix& dst, matrix const& src) {
-        m_hb.reset();
-        for (unsigned i = 0; i < src.size(); ++i) {
-            if (src.eq[i]) {
-                m_hb.add_eq(src.A[i], -src.b[i]);
-            }
-            else {
-                m_hb.add_ge(src.A[i], -src.b[i]);
-            }
-        }
-        for (unsigned i = 0; !src.A.empty() && i < src.A[0].size(); ++i) {
-            m_hb.set_is_int(i);
-        }
-        lbool is_sat = m_hb.saturate();
-        TRACE("dl_verbose", m_hb.display(tout););
-        // TBD: actually transition function can be unsat.
-        // in this case the rule can be removed.
-        SASSERT(is_sat == l_true);
-        dst.reset();
-        unsigned basis_size = m_hb.get_basis_size();
-        bool first_initial = true;
-        for (unsigned i = 0; i < basis_size; ++i) {
-            bool is_initial;
-            vector<rational> soln;
-            m_hb.get_basis_solution(i, soln, is_initial);
-            if (is_initial && first_initial) {
-                dst.A.push_back(soln);
-                dst.b.push_back(rational(1));
-                dst.eq.push_back(true);
-                first_initial = false;
-            }
-            else if (!is_initial) {
-                dst.A.push_back(soln);
-                dst.b.push_back(rational(0));
-                dst.eq.push_back(true);
-            }
-        }
-    }
-
-    void mk_karr_invariants::update_body(rule_set& rules, rule& r){
-        unsigned utsz = r.get_uninterpreted_tail_size();
-        unsigned tsz  = r.get_tail_size();
-        app_ref_vector tail(m);
-        for (unsigned i = 0; i < tsz; ++i) {
-            tail.push_back(r.get_tail(i));
-        }
-        for (unsigned i = 0; i < utsz; ++i) {
-            func_decl* q = r.get_decl(i);            
-            matrix* N = get_constraints(q);
-            if (!N) {
-                continue;
-            }
-            expr_ref zero(m), lhs(m);
-            zero = a.mk_numeral(rational(0), true);
-            for (unsigned j = 0; j < N->size(); ++j) {
-                rational n;
-                SASSERT(N->A[j].size() == q->get_arity());
-                expr_ref_vector sum(m);
-                for (unsigned k = 0; k < N->A[j].size(); ++k) {
-                    n = N->A[j][k];
-                    if (!n.is_zero()) {
-                        expr* arg = r.get_tail(i)->get_arg(k);
-                        sum.push_back(a.mk_mul(a.mk_numeral(n, true), arg));
-                    }
-                }
-                n = N->b[j];
-                if (!n.is_zero()) {
-                    sum.push_back(a.mk_numeral(n, true));
-                }               
-                lhs = a.mk_add(sum.size(), sum.c_ptr());
-                if (N->eq[j]) {
-                    tail.push_back(m.mk_eq(lhs, zero));
-                }
-                else {
-                    tail.push_back(a.mk_ge(lhs, zero));
-                }
-            }            
-        }
-        rule* new_rule = &r;
-        if (tail.size() != tsz) {
-            new_rule = rm.mk(r.get_head(), tail.size(), tail.c_ptr(), 0, r.name());
-        }
-        rules.add_rule(new_rule);
-        rm.mk_rule_rewrite_proof(r, *new_rule); // should be weakening rule.
-    }
-=======
->>>>>>> 4138e17b
 
     class mk_karr_invariants::add_invariant_model_converter : public model_converter {
         ast_manager&          m;
